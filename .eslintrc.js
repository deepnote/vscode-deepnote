module.exports = {
    env: {
        browser: true,
        es6: true,
        node: true
    },
    extends: ['prettier'],
    ignorePatterns: ['*.js', 'vscode.*.d.ts', 'vscode.d.ts', 'types'],
    parser: '@typescript-eslint/parser',
    parserOptions: {
        project: [
            'tsconfig.json',
            'tsconfig.datascience-ui.json',
            'src/tsconfig.extension.node.json',
            'src/tsconfig.extension.web.json'
        ],
        sourceType: 'module'
    },
    plugins: [
        'eslint-plugin-import',
        'eslint-plugin-jsdoc',
        'eslint-plugin-no-null',
        'eslint-plugin-prefer-arrow',
        'eslint-plugin-react',
        '@typescript-eslint',
        '@typescript-eslint/tslint',
        'eslint-plugin-local-rules',
        'no-only-tests',
        'header'
    ],
    rules: {
        'no-only-tests/no-only-tests': ['error', { block: ['test', 'suite'], focus: ['only'] }],
        // Overriding ESLint rules with Typescript-specific ones
        '@typescript-eslint/ban-ts-comment': [
            'error',
            {
                'ts-ignore': 'allow-with-description'
            }
        ],
        '@typescript-eslint/explicit-module-boundary-types': 'off',
        'no-bitwise': 'off',
        'no-dupe-class-members': 'off',
        '@typescript-eslint/no-dupe-class-members': 'error',
        'no-empty-function': 'off',
        '@typescript-eslint/no-empty-function': ['error'],
        '@typescript-eslint/no-empty-interface': 'off',
        '@typescript-eslint/no-explicit-any': 'error',
        '@typescript-eslint/no-non-null-assertion': 'off',
        'no-unused-vars': 'off',
        '@typescript-eslint/no-unused-vars': ['warn', { argsIgnorePattern: '_\\w*' }],
        'no-use-before-define': 'off',
        '@typescript-eslint/no-use-before-define': [
            'error',
            {
                functions: false
            }
        ],
        'no-useless-constructor': 'off',
        '@typescript-eslint/no-useless-constructor': 'error',
        '@typescript-eslint/no-var-requires': 'off',
        '@typescript-eslint/no-floating-promises': [
            'error',
            {
                ignoreVoid: true
            }
        ],

        // Other rules
        'class-methods-use-this': 'off',
        'func-names': 'off',
        'import/extensions': 'off',
        'import/namespace': 'off',
        'import/no-extraneous-dependencies': 'off',
        'import/no-unresolved': [
            'error',
            {
<<<<<<< HEAD
                ignore: ['monaco-editor', 'vscode', 'error-boundary']
=======
                ignore: ['monaco-editor', 'vscode', 'react-error-boundary']
>>>>>>> 71dffde1
            }
        ],
        'import/prefer-default-export': 'off',
        'linebreak-style': 'off',
        'no-await-in-loop': 'off',
        'no-console': 'off',
        'no-control-regex': 'off',
        'no-extend-native': 'off',
        'no-multi-str': 'off',
        'no-param-reassign': 'off',
        'no-prototype-builtins': 'off',
        'no-restricted-syntax': [
            'error',
            {
                selector: 'ForInStatement',
                message:
                    'for..in loops iterate over the entire prototype chain, which is virtually never what you want. Use Object.{keys,values,entries}, and iterate over the resulting array.'
            },

            {
                selector: 'LabeledStatement',
                message:
                    'Labels are a form of GOTO; using them makes code confusing and hard to maintain and understand.'
            },
            {
                selector: 'WithStatement',
                message: '`with` is disallowed in strict mode because it makes code impossible to predict and optimize.'
            }
        ],
        'no-template-curly-in-string': 'off',
        'no-underscore-dangle': 'off',
        'no-useless-escape': 'off',
        'no-void': [
            'error',
            {
                allowAsStatement: true
            }
        ],
        'operator-assignment': 'off',
        'react/jsx-filename-extension': [
            1,
            {
                extensions: ['.tsx']
            }
        ],
        'react/jsx-uses-vars': 'error',
        'react/jsx-uses-react': 'error',
        'no-restricted-imports': 'off',
        // 'no-restricted-imports': [
        '@typescript-eslint/no-restricted-imports': [
            'error',
            {
                paths: ['lodash', 'lodash/noop'],
                patterns: [
                    {
                        group: ['@jupyterlab/*'],
                        message: 'Convert to `import type` or dynamic import',
                        allowTypeImports: true
                    }
                ]
            }
        ],
        'import/no-restricted-paths': [
            'error',
            {
                zones: [
                    {
                        target: './src/**[!test]**/**/*[!.unit].ts',
                        from: './src/test/**/*.ts',
                        message: 'Importing test modules from ./src/test into extension code is not allowed.'
                    },
                    {
                        target: './src/**[!test]**/**/*[!.node|.unit].ts',
                        from: './src/**/*.node.ts',
                        message: 'Importing node modules into non node files is not allowed.'
                    },
                    {
                        target: './src/**[!test]**/**/*[!.web|.unit].ts',
                        from: './src/**/*.web.ts',
                        message: 'Importing web modules into non web files is not allowed.'
                    },
                    {
                        target: './src/extension.node.ts',
                        from: './src/**/*.web.ts',
                        message: 'Importing web modules into extension.node.ts is not allowed.'
                    },
                    {
                        target: './src/extension.web.ts',
                        from: './src/**/*.node.ts',
                        message: 'Importing node modules into extension.web.ts is not allowed.'
                    },
                    {
                        target: './src/kernels/**/*[!.unit].ts',
                        from: './src/**[!platform,telemetry,kernels]**/**/*.ts',
                        message:
                            'Only modules from ./src/platform and ./src/telemetry can be imported into ./src/kernels.'
                    },
                    {
                        target: './src/notebooks/**/*[!.unit].ts',
                        from: './src/**[!platform,telemetry,kernels,notebooks]**/**/*.ts',
                        message:
                            'Only modules from ./src/platform, ./src/telemetry and ./src/kernels can be imported into ./src/notebooks.'
                    },
                    {
                        target: './src/interactive-window/**/*[!.unit].ts',
                        from: './src/**webview**/**/*.ts',
                        message:
                            'Only modules from ./src/platform, ./src/telemetry, ./src/kernels and ./src/notebooks can be imported into ./src/interactive-window.'
                    },
                    {
                        target: './src/**[!test,standalone,webviews]**/**/*.ts',
                        from: './src/webviews/**/*.ts',
                        message:
                            'Importing modules from ./src/webviews into core components (platform, kernels, notebooks, interactive-window) is not allowed.'
                    },
                    {
                        target: './src/**[!test,standalone]**/*.ts',
                        from: './src/standalone/**/*.ts',
                        message: 'Importing modules from ./src/standalone into other components is not allowed.'
                    },
                    {
                        target: './src/telemetry/**/**[!types]**.ts',
                        from: './src/**[!telemetry,platform]**/**/*.ts',
                        message: 'Importing non-telemetry modules into telemetry files is not allowed.'
                    },
                    {
                        target: './src/platform/**/*[!.unit].ts',
                        from: './src/**[!platform]**/**/*.ts',
                        message: 'Importing non-platform modules into platform files is not allowed.'
                    }
                ]
            }
        ],
        'local-rules/node-imports': ['error', { allow: ['events'] }],
        'local-rules/dont-use-process': ['error'],
        'local-rules/dont-use-fspath': ['error'],
        'local-rules/dont-use-filename': ['error'],
        strict: 'off'
    },
    overrides: [
        {
            files: ['gulpfile.js', 'build/**/*.js'],
            rules: {
                'local-rules/node-imports': ['off'],
                'local-rules/dont-use-process': ['off'],
                'local-rules/dont-use-fspath': ['off'],
                'local-rules/dont-use-filename': ['off'],
                'import/no-restricted-paths': ['off']
            }
        },
        {
            files: ['**/*.test.ts'],
            rules: {
                '@typescript-eslint/no-explicit-any': 'off',
                '@typescript-eslint/no-restricted-imports': 'off'
            }
        },
        {
            files: ['src/test/**/*.ts'],
            rules: {
                '@typescript-eslint/no-explicit-any': 'off',
                '@typescript-eslint/no-restricted-imports': 'off'
            }
        },
        {
            files: ['src/*.d.ts'],
            rules: {
                // Keep the *.d.ts files clean of any linting suppressions.
                // These files will be distributed as is as part of the npm package.
                '@typescript-eslint/no-explicit-any': 'off',
                '@typescript-eslint/no-unused-vars': 'off'
            }
        }
    ],
    settings: {
        'import/extensions': ['.ts', '.tsx', '.d.ts', '.js', '.jsx'],
        'import/external-module-folders': ['node_modules', 'node_modules/@types'],
        'import/parsers': {
            '@typescript-eslint/parser': ['.ts', '.tsx', '.d.ts']
        },
        'import/resolver': {
            node: {
                extensions: ['.ts', '.tsx', '.d.ts', '.js', '.jsx']
            }
        },
        react: {
            pragma: 'React',
            version: 'detect'
        },
        propWrapperFunctions: ['forbidExtraProps', 'exact', 'Object.freeze'],
        'import/core-modules': [],
        'import/ignore': ['node_modules', '\\.(coffee|scss|css|less|hbs|svg|json)$']
    }
};<|MERGE_RESOLUTION|>--- conflicted
+++ resolved
@@ -74,11 +74,7 @@
         'import/no-unresolved': [
             'error',
             {
-<<<<<<< HEAD
-                ignore: ['monaco-editor', 'vscode', 'error-boundary']
-=======
                 ignore: ['monaco-editor', 'vscode', 'react-error-boundary']
->>>>>>> 71dffde1
             }
         ],
         'import/prefer-default-export': 'off',

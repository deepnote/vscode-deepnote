--- conflicted
+++ resolved
@@ -53,17 +53,10 @@
     timeout-minutes: 15
     steps:
       - name: Checkout
-<<<<<<< HEAD
-        uses: actions/checkout@v5
-
-      - name: Setup Node.js
-        uses: actions/setup-node@v5
-=======
-        uses: actions/checkout@08c6903cd8c0fde910a37f88322edcfb5dd907a8 # v5
-
-      - name: Setup Node.js
-        uses: actions/setup-node@a0853c24544627f65ddf259abe73b1d18a591444 # v5
->>>>>>> 83860067
+        uses: actions/checkout@08c6903cd8c0fde910a37f88322edcfb5dd907a8 # v5
+
+      - name: Setup Node.js
+        uses: actions/setup-node@a0853c24544627f65ddf259abe73b1d18a591444 # v5
         with:
           cache: 'npm'
           node-version: ${{ env.NODE_VERSION }}
@@ -85,17 +78,10 @@
 
     steps:
       - name: Checkout code
-<<<<<<< HEAD
-        uses: actions/checkout@08c6903cd8c0fde910a37f88322edcfb5dd907a8
-
-      - name: Install qlty
-        uses: qltysh/qlty-action/install@06730ef41b86b073c3813c0fc07a0c734980ce5d
-=======
         uses: actions/checkout@ff7abcd0c3c05ccf6adc123a8cd1fd4fb30fb493
 
       - name: Install qlty
         uses: qltysh/qlty-action/install@a19242102d17e497f437d7466aa01b528537e899
->>>>>>> 83860067
 
       - name: Run qlty check
         run: qlty check
@@ -137,31 +123,18 @@
           VSC_JUPYTER_INSTRUMENT_CODE_FOR_COVERAGE: true
 
       - name: Upload coverage to Codecov
-<<<<<<< HEAD
-        uses: codecov/codecov-action@v5
-        with:
-          token: ${{ secrets.CODECOV_TOKEN }}
-=======
         uses: codecov/codecov-action@5a1091511ad55cbe89839c7260b706298ca349f7 # v5
         with:
           use_oidc: true
->>>>>>> 83860067
           files: coverage/lcov.info
           fail_ci_if_error: true
 
       - name: Upload test results to Codecov
         if: '!cancelled()'
-<<<<<<< HEAD
-        uses: codecov/test-results-action@v1
-        with:
-          token: ${{ secrets.CODECOV_TOKEN }}
-          files: test-report.xml
-=======
         uses: codecov/test-results-action@47f89e9acb64b76debcd5ea40642d25a4adced9f # v1
         with:
           use_oidc: true
           files: test-results.xml
->>>>>>> 83860067
           fail_ci_if_error: true
 
       - name: Check dependencies
@@ -200,17 +173,10 @@
     timeout-minutes: 15
     steps:
       - name: Checkout
-<<<<<<< HEAD
-        uses: actions/checkout@v5
-
-      - name: Setup Node.js
-        uses: actions/setup-node@v5
-=======
-        uses: actions/checkout@08c6903cd8c0fde910a37f88322edcfb5dd907a8 # v5
-
-      - name: Setup Node.js
-        uses: actions/setup-node@a0853c24544627f65ddf259abe73b1d18a591444 # v5
->>>>>>> 83860067
+        uses: actions/checkout@08c6903cd8c0fde910a37f88322edcfb5dd907a8 # v5
+
+      - name: Setup Node.js
+        uses: actions/setup-node@a0853c24544627f65ddf259abe73b1d18a591444 # v5
         with:
           cache: 'npm'
           node-version: ${{ env.NODE_VERSION }}
@@ -231,17 +197,10 @@
     timeout-minutes: 15
     steps:
       - name: Checkout
-<<<<<<< HEAD
-        uses: actions/checkout@v5
-
-      - name: Setup Node.js
-        uses: actions/setup-node@v5
-=======
-        uses: actions/checkout@08c6903cd8c0fde910a37f88322edcfb5dd907a8 # v5
-
-      - name: Setup Node.js
-        uses: actions/setup-node@a0853c24544627f65ddf259abe73b1d18a591444 # v5
->>>>>>> 83860067
+        uses: actions/checkout@08c6903cd8c0fde910a37f88322edcfb5dd907a8 # v5
+
+      - name: Setup Node.js
+        uses: actions/setup-node@a0853c24544627f65ddf259abe73b1d18a591444 # v5
         with:
           cache: 'npm'
           node-version: ${{ env.NODE_VERSION }}

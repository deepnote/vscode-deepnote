name: 'Copilot Setup Steps'

# Automatically run the setup steps when they are changed to allow for easy validation, and
# allow manual testing through the repository's "Actions" tab
on:
  workflow_dispatch:
  push:
    paths:
      - .github/workflows/copilot-setup-steps.yml
  pull_request:
    paths:
      - .github/workflows/copilot-setup-steps.yml

env:
  NPM_VERSION: 10.9.2
  PYTHON_VERSION: 3.12
  DENO_VERSION: '~1.37'
  MOCHA_REPORTER_JUNIT: true # Use the mocha-multi-reporters and send output to both console (spec) and JUnit (mocha-junit-reporter). Also enables a reporter which exits the process running the tests if it haven't already.
  CACHE_NPM_DEPS: cache-npm
  CACHE_OUT_DIRECTORY: cache-out-directory
  CACHE_PIP_DEPS: cache-pip

jobs:
  # The job MUST be called `copilot-setup-steps` or it will not be picked up by Copilot.
  copilot-setup-steps:
    runs-on: ubuntu-latest

    # Set the permissions to the lowest permissions possible needed for your steps.
    # Copilot will be given its own token for its operations.
    permissions:
      # If you want to clone the repository as part of your setup steps, for example to install dependencies, you'll need the `contents: read` permission. If you don't clone the repository in your setup steps, Copilot will do this for you automatically after the steps complete.
      contents: read
      packages: read

    # You can define any steps you want, and they will run before the agent starts.
    # If you do not check out your code, Copilot will do this for you.
    steps:
      - name: Checkout code
        uses: actions/checkout@08c6903cd8c0fde910a37f88322edcfb5dd907a8 # v5

<<<<<<< HEAD
      - name: Setup Node.js
        uses: actions/setup-node@2028fbc5c25fe9cf00d9f06a71cc4710d4507903 # v5
=======
      - name: Use Node ${{env.NODE_VERSION}}
        uses: actions/setup-node@a0853c24544627f65ddf259abe73b1d18a591444 # v5
>>>>>>> 70a24595
        with:
          node-version-file: '.nvmrc'
          registry-url: 'https://npm.pkg.github.com'
          scope: '@deepnote'

      - name: Cache npm files
        uses: actions/cache@0057852bfaa89a56745cba8c7296529d2fc39830 # v4
        with:
          path: ~/.npm
          key: ${{runner.os}}-${{env.CACHE_NPM_DEPS}}-${{hashFiles('package-lock.json')}}

      - name: Cache the out/ directory
        uses: actions/cache@0057852bfaa89a56745cba8c7296529d2fc39830 # v4
        with:
          path: ./out
          key: ${{runner.os}}-${{env.CACHE_OUT_DIRECTORY}}-${{hashFiles('src/**')}}

      # This is faster than running `npm ci`, we do not want to build zmq, etc.
      # Let that happen in other jobs, this job needs to be fast
      - name: npm ci
        run: npm ci --ignore-scripts --prefer-offline --no-audit
        env:
          NODE_AUTH_TOKEN: ${{ secrets.GITHUB_TOKEN }}

      - name: npm run postinstall
        run: npm run postinstall

      - name: Install Playwright browsers (if needed)
        run: |
          if [ -d "node_modules/playwright" ]; then
            echo "Installing Playwright browsers..."
            npx playwright install --with-deps
          else
            echo "Playwright not found, skipping browser installation"
          fi
        continue-on-error: true

      - name: Install uv
        uses: astral-sh/setup-uv@2ddd2b9cb38ad8efd50337e8ab201519a34c9f24 # v7

      - name: Setup Venv
        run: |
          uv venv
          source .venv/bin/activate
          uv pip install pip
          uv pip install -r build/venv-test-ipywidgets8-requirements.txt
          uv pip install jupyter notebook ipykernel<|MERGE_RESOLUTION|>--- conflicted
+++ resolved
@@ -38,13 +38,8 @@
       - name: Checkout code
         uses: actions/checkout@08c6903cd8c0fde910a37f88322edcfb5dd907a8 # v5
 
-<<<<<<< HEAD
-      - name: Setup Node.js
-        uses: actions/setup-node@2028fbc5c25fe9cf00d9f06a71cc4710d4507903 # v5
-=======
       - name: Use Node ${{env.NODE_VERSION}}
         uses: actions/setup-node@a0853c24544627f65ddf259abe73b1d18a591444 # v5
->>>>>>> 70a24595
         with:
           node-version-file: '.nvmrc'
           registry-url: 'https://npm.pkg.github.com'

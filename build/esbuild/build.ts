--- conflicted
+++ resolved
@@ -332,7 +332,6 @@
             { target: 'web', watch: isWatchMode }
         ),
         build(
-<<<<<<< HEAD
             path.join(extensionFolder, 'src', 'webviews', 'webview-side', 'chart-big-number-renderer', 'index.ts'),
             path.join(
                 extensionFolder,
@@ -342,10 +341,11 @@
                 'chartBigNumberRenderer',
                 'chartBigNumberRenderer.js'
             ),
-=======
+            { target: 'web', watch: isWatchMode }
+        ),
+        build(
             path.join(extensionFolder, 'src', 'webviews', 'webview-side', 'vega-renderer', 'index.ts'),
             path.join(extensionFolder, 'dist', 'webviews', 'webview-side', 'vegaRenderer', 'vegaRenderer.js'),
->>>>>>> f5cec109
             { target: 'web', watch: isWatchMode }
         ),
         build(

{
    "name": "vscode-deepnote",
    "displayName": "Deepnote",
    "version": "0.1.0",
    "description": "Deepnote notebook support.",
    "publisher": "Deepnote",
    "author": {
        "name": "Deepnote"
    },
    "license": "MIT",
    "homepage": "https://github.com/deepnote/vscode-deepnote",
    "repository": {
        "type": "git",
        "url": "https://github.com/deepnote/vscode-deepnote"
    },
    "bugs": {
        "url": "https://github.com/deepnote/vscode-deepnote/issues"
    },
    "qna": "https://github.com/deepnote/vscode-deepnote/discussions",
    "icon": "icon.png",
    "galleryBanner": {
        "color": "#ffffff",
        "theme": "light"
    },
    "engines": {
        "vscode": "^1.103.0"
    },
    "l10n": "./l10n",
    "extensionKind": [
        "workspace"
    ],
    "keywords": [
        "deepnote",
        "data science",
        "data-science",
        "jupyter",
        "notebook",
        "notebookKernelJupyterNotebook",
        "multi-root ready",
        "python",
        "interactive"
    ],
    "categories": [
        "Extension Packs",
        "Data Science",
        "Machine Learning",
        "Notebooks",
        "Visualization"
    ],
    "activationEvents": [
        "onLanguage:python",
        "onLanguageModelTool:configure_notebook",
        "onLanguageModelTool:notebook_install_packages",
        "onLanguageModelTool:notebook_list_packages",
        "onNotebook:deepnote",
        "onNotebook:interactive"
    ],
    "main": "./dist/extension.node.proxy.js",
    "browser": "./dist/extension.web.bundle.js",
    "capabilities": {
        "virtualWorkspaces": true,
        "untrustedWorkspaces": {
            "supported": "limited",
            "description": "%capabilities.untrustedWorkspace.description%"
        }
    },
    "contributes": {
        "keybindings": [
            {
                "key": "escape",
                "when": "isCompositeNotebook && !editorHoverVisible && !suggestWidgetVisible && !isComposing && !inSnippetMode && !exceptionWidgetVisible && !selectionAnchorSet && !LinkedEditingInputVisible && !renameInputVisible && !editorHasSelection && !accessibilityHelpWidgetVisible && !breakpointWidgetVisible && !findWidgetVisible && !markersNavigationVisible && !parameterHintsVisible && !editorHasMultipleSelections && !notificationToastsVisible && !notebookEditorFocused && !inlineChatVisible",
                "command": "interactive.input.clear"
            }
        ],
        "commands": [
            {
                "command": "deepnote.refreshExplorer",
                "title": "%deepnote.commands.refreshExplorer.title%",
                "category": "Deepnote",
                "icon": "$(refresh)"
            },
            {
                "command": "deepnote.revealInExplorer",
                "title": "%deepnote.commands.revealInExplorer.title%",
                "category": "Deepnote",
                "icon": "$(reveal)"
            },
            {
                "command": "deepnote.manageIntegrations",
                "title": "%deepnote.commands.manageIntegrations.title%",
                "category": "Deepnote",
                "icon": "$(plug)"
            },
            {
                "command": "deepnote.newProject",
                "title": "New project",
                "category": "Deepnote",
                "icon": "$(new-file)"
            },
            {
                "command": "deepnote.importNotebook",
                "title": "Import notebook",
                "category": "Deepnote",
                "icon": "$(folder-opened)"
            },
            {
                "command": "deepnote.importJupyterNotebook",
                "title": "Import Jupyter notebook",
                "category": "Deepnote",
                "icon": "$(notebook)"
            },
            {
                "command": "dataScience.ClearCache",
                "title": "%jupyter.command.dataScience.clearCache.title%",
                "category": "Jupyter (Dev)",
                "enablement": "jupyter.development"
            },
            {
                "command": "jupyter.manageAccessToKernels",
                "title": "%jupyter.command.manageAccessToKernels%",
                "category": "Jupyter"
            },
            {
                "command": "dataScience.ClearUserProviderJupyterServerCache",
                "title": "%jupyter.command.dataScience.clearUserProviderJupyterServerCache.title%",
                "category": "Jupyter (Dev)",
                "enablement": "jupyter.development"
            },
            {
                "command": "jupyter.replayPylanceLog",
                "title": "%jupyter.command.jupyter.replayPylanceLog.title%",
                "category": "Jupyter (Dev)",
                "enablement": "jupyter.development && notebookType == jupyter-notebook && isWorkspaceTrusted && !jupyter.webExtension"
            },
            {
                "command": "jupyter.replayPylanceLogStep",
                "title": "%jupyter.command.jupyter.replayPylanceLogStep.title%",
                "category": "Jupyter (Dev)",
                "icon": "$(debug-start)",
                "enablement": "jupyter.development && notebookType == jupyter-notebook && isWorkspaceTrusted && jupyter.replayLogLoaded && !jupyter.webExtension"
            },
            {
                "command": "jupyter.filterKernels",
                "title": "%jupyter.command.jupyter.filterKernels.title%",
                "category": "Jupyter",
                "enablement": "!jupyter.webExtension"
            },
            {
                "command": "jupyter.runByLine",
                "title": "%jupyter.command.jupyter.runByLine.title%",
                "icon": "$(debug-line-by-line)",
                "category": "Jupyter",
                "enablement": "notebookKernel =~ /^ms-toolsai.jupyter\\// && jupyter.ispythonnotebook && notebookCellType == code && isWorkspaceTrusted && resource not in jupyter.notebookeditor.debugDocuments || !notebookKernel && jupyter.ispythonnotebook && notebookCellType == code && isWorkspaceTrusted"
            },
            {
                "command": "jupyter.runAndDebugCell",
                "title": "%jupyter.command.jupyter.debugCell.title%",
                "icon": "$(debug-alt-small)",
                "category": "Jupyter",
                "enablement": "notebookKernel =~ /^ms-toolsai.jupyter\\// && jupyter.ispythonnotebook && notebookCellType == code && isWorkspaceTrusted && resource not in jupyter.notebookeditor.debugDocuments || !notebookKernel && jupyter.ispythonnotebook && notebookCellType == code && isWorkspaceTrusted"
            },
            {
                "command": "jupyter.runByLineNext",
                "title": "%jupyter.command.jupyter.runByLineNext.title%",
                "icon": "$(debug-line-by-line)",
                "category": "Jupyter",
                "enablement": "notebookCellResource in jupyter.notebookeditor.runByLineCells"
            },
            {
                "command": "jupyter.runByLineStop",
                "title": "%jupyter.command.jupyter.runByLineStop.title%",
                "icon": "$(debug-continue-small)",
                "category": "Jupyter",
                "enablement": "notebookCellResource in jupyter.notebookeditor.runByLineCells"
            },
            {
                "command": "jupyter.viewOutput",
                "title": "%jupyter.command.jupyter.viewOutput.title%",
                "category": "Jupyter"
            },
            {
                "command": "jupyter.notebookeditor.export",
                "title": "%DataScience.notebookExportAs%",
                "shortTitle": "%DataScience.notebookExportAs.shorttitle%",
                "category": "Notebook",
                "icon": {
                    "light": "resources/light/export_to_python.svg",
                    "dark": "resources/dark/export_to_python.svg"
                },
                "enablement": "notebookType == jupyter-notebook && isWorkspaceTrusted && !jupyter.webExtension || notebookType == jupyter-notebook && isWorkspaceTrusted && jupyter.webExtension && notebookKernel =~ /^ms-toolsai.jupyter\\//"
            },
            {
                "command": "jupyter.export",
                "title": "%DataScience.notebookExportAs%",
                "category": "Jupyter",
                "enablement": "isWorkspaceTrusted && !jupyter.webExtension || isWorkspaceTrusted && jupyter.webExtension && notebookKernel =~ /^ms-toolsai.jupyter\\//"
            },
            {
                "command": "jupyter.exportAsPythonScript",
                "title": "%jupyter.command.jupyter.exportAsPythonScript.title%",
                "category": "Jupyter",
                "enablement": "isWorkspaceTrusted && !jupyter.webExtension || isWorkspaceTrusted && jupyter.webExtension && notebookKernel =~ /^ms-toolsai.jupyter\\//"
            },
            {
                "command": "jupyter.exportToHTML",
                "title": "%jupyter.command.jupyter.exportToHTML.title%",
                "category": "Jupyter",
                "enablement": "isWorkspaceTrusted && !jupyter.webExtension || isWorkspaceTrusted && jupyter.webExtension && notebookKernel =~ /^ms-toolsai.jupyter\\//"
            },
            {
                "command": "jupyter.exportToPDF",
                "title": "%jupyter.command.jupyter.exportToPDF.title%",
                "category": "Jupyter",
                "enablement": "isWorkspaceTrusted && !jupyter.webExtension || isWorkspaceTrusted && jupyter.webExtension && notebookKernel =~ /^ms-toolsai.jupyter\\//"
            },
            {
                "command": "jupyter.selectJupyterInterpreter",
                "title": "%jupyter.command.jupyter.selectJupyterInterpreter.title%",
                "category": "Jupyter",
                "enablement": "isWorkspaceTrusted && !jupyter.webExtension"
            },
            {
                "command": "jupyter.runcurrentcell",
                "title": "%jupyter.command.jupyter.runcurrentcell.title%",
                "category": "Jupyter",
                "enablement": "isWorkspaceTrusted"
            },
            {
                "command": "jupyter.debugcell",
                "title": "%jupyter.command.jupyter.debugcell.title%",
                "category": "Jupyter",
                "enablement": "isWorkspaceTrusted"
            },
            {
                "command": "jupyter.debugstepover",
                "title": "%jupyter.command.jupyter.debugstepover.title%",
                "category": "Jupyter",
                "enablement": "isWorkspaceTrusted"
            },
            {
                "command": "jupyter.debugstop",
                "title": "%jupyter.command.jupyter.debugstop.title%",
                "category": "Jupyter",
                "enablement": "isWorkspaceTrusted"
            },
            {
                "command": "jupyter.debugcontinue",
                "title": "%jupyter.command.jupyter.debugcontinue.title%",
                "category": "Jupyter",
                "enablement": "isWorkspaceTrusted"
            },
            {
                "command": "jupyter.insertCellBelowPosition",
                "title": "%jupyter.command.jupyter.insertCellBelowPosition.title%",
                "category": "Jupyter",
                "enablement": "isWorkspaceTrusted && !jupyter.webExtension"
            },
            {
                "command": "jupyter.insertCellBelow",
                "title": "%jupyter.command.jupyter.insertCellBelow.title%",
                "category": "Jupyter",
                "enablement": "!jupyter.webExtension"
            },
            {
                "command": "jupyter.insertCellAbove",
                "title": "%jupyter.command.jupyter.insertCellAbove.title%",
                "category": "Jupyter",
                "enablement": "!jupyter.webExtension"
            },
            {
                "command": "jupyter.deleteCells",
                "title": "%jupyter.command.jupyter.deleteCells.title%",
                "category": "Jupyter",
                "enablement": "!jupyter.webExtension"
            },
            {
                "command": "jupyter.selectCell",
                "title": "%jupyter.command.jupyter.selectCell.title%",
                "category": "Jupyter",
                "enablement": "!jupyter.webExtension"
            },
            {
                "command": "jupyter.selectCellContents",
                "title": "%jupyter.command.jupyter.selectCellContents.title%",
                "category": "Jupyter",
                "enablement": "!jupyter.webExtension"
            },
            {
                "command": "jupyter.extendSelectionByCellAbove",
                "title": "%jupyter.command.jupyter.extendSelectionByCellAbove.title%",
                "category": "Jupyter",
                "enablement": "!jupyter.webExtension"
            },
            {
                "command": "jupyter.extendSelectionByCellBelow",
                "title": "%jupyter.command.jupyter.extendSelectionByCellBelow.title%",
                "category": "Jupyter",
                "enablement": "!jupyter.webExtension"
            },
            {
                "command": "jupyter.moveCellsUp",
                "title": "%jupyter.command.jupyter.moveCellsUp.title%",
                "category": "Jupyter",
                "enablement": "!jupyter.webExtension"
            },
            {
                "command": "jupyter.moveCellsDown",
                "title": "%jupyter.command.jupyter.moveCellsDown.title%",
                "category": "Jupyter",
                "enablement": "!jupyter.webExtension"
            },
            {
                "command": "jupyter.changeCellToMarkdown",
                "title": "%jupyter.command.jupyter.changeCellToMarkdown.title%",
                "category": "Jupyter",
                "enablement": "!jupyter.webExtension"
            },
            {
                "command": "jupyter.changeCellToCode",
                "title": "%jupyter.command.jupyter.changeCellToCode.title%",
                "category": "Jupyter",
                "enablement": "!jupyter.webExtension"
            },
            {
                "command": "jupyter.gotoNextCellInFile",
                "title": "%jupyter.command.jupyter.gotoNextCellInFile.title%",
                "category": "Jupyter",
                "enablement": "!jupyter.webExtension"
            },
            {
                "command": "jupyter.gotoPrevCellInFile",
                "title": "%jupyter.command.jupyter.gotoPrevCellInFile.title%",
                "category": "Jupyter",
                "enablement": "!jupyter.webExtension"
            },
            {
                "command": "jupyter.runcurrentcelladvance",
                "title": "%jupyter.command.jupyter.runcurrentcelladvance.title%",
                "category": "Jupyter",
                "enablement": "isWorkspaceTrusted"
            },
            {
                "command": "jupyter.runcurrentcellandallbelow.palette",
                "title": "%jupyter.command.jupyter.runcurrentcellandallbelow.palette.title%",
                "category": "Jupyter",
                "enablement": "isWorkspaceTrusted"
            },
            {
                "command": "jupyter.runallcellsabove.palette",
                "title": "%jupyter.command.jupyter.runallcellsabove.palette.title%",
                "category": "Jupyter",
                "enablement": "isWorkspaceTrusted"
            },
            {
                "command": "jupyter.debugcurrentcell.palette",
                "title": "%jupyter.command.jupyter.debugcurrentcell.palette.title%",
                "category": "Jupyter",
                "enablement": "isWorkspaceTrusted && !jupyter.webExtension"
            },
            {
                "command": "jupyter.execSelectionInteractive",
                "title": "%jupyter.command.jupyter.execSelectionInteractive.title%",
                "category": "Jupyter",
                "enablement": "isWorkspaceTrusted"
            },
            {
                "command": "jupyter.createnewinteractive",
                "title": "%jupyter.command.jupyter.createnewinteractive.title%",
                "category": "Jupyter",
                "enablement": "isWorkspaceTrusted"
            },
            {
                "command": "jupyter.runFileInteractive",
                "title": "%jupyter.command.jupyter.runFileInteractive.title%",
                "icon": "$(play)",
                "category": "Jupyter",
                "enablement": "isWorkspaceTrusted"
            },
            {
                "command": "jupyter.debugFileInteractive",
                "title": "%jupyter.command.jupyter.debugFileInteractive.title%",
                "category": "Jupyter",
                "enablement": "isWorkspaceTrusted && !jupyter.webExtension"
            },
            {
                "command": "jupyter.runallcells",
                "title": "%jupyter.command.jupyter.runallcells.title%",
                "category": "Jupyter",
                "enablement": "isWorkspaceTrusted"
            },
            {
                "command": "jupyter.runallcellsabove",
                "title": "%jupyter.command.jupyter.runallcellsabove.title%",
                "category": "Jupyter",
                "enablement": "isWorkspaceTrusted"
            },
            {
                "command": "jupyter.runcellandallbelow",
                "title": "%jupyter.command.jupyter.runcellandallbelow.title%",
                "category": "Jupyter",
                "enablement": "isWorkspaceTrusted"
            },
            {
                "command": "jupyter.runcell",
                "title": "%jupyter.command.jupyter.runcell.title%",
                "category": "Jupyter",
                "enablement": "isWorkspaceTrusted"
            },
            {
                "command": "jupyter.runtoline",
                "title": "%jupyter.command.jupyter.runtoline.title%",
                "category": "Jupyter",
                "enablement": "isWorkspaceTrusted"
            },
            {
                "command": "jupyter.runfromline",
                "title": "%jupyter.command.jupyter.runfromline.title%",
                "category": "Jupyter",
                "enablement": "isWorkspaceTrusted"
            },
            {
                "command": "jupyter.importnotebookfile",
                "title": "%jupyter.command.jupyter.importnotebookfile.title%",
                "category": "Jupyter",
                "enablement": "isWorkspaceTrusted && !jupyter.webExtension"
            },
            {
                "command": "jupyter.exportfileasnotebook",
                "title": "%jupyter.command.jupyter.exportfileasnotebook.title%",
                "category": "Jupyter",
                "enablement": "isWorkspaceTrusted && !jupyter.webExtension"
            },
            {
                "command": "jupyter.interruptkernel",
                "title": "%jupyter.command.jupyter.interruptkernel.title%",
                "shortTitle": "%jupyter.command.jupyter.interruptkernel.shorttitle%",
                "category": "Jupyter",
                "icon": {
                    "light": "resources/light/interrupt.svg",
                    "dark": "resources/dark/interrupt.svg"
                },
                "enablement": "isWorkspaceTrusted && jupyter.interactive.canInterruptNotebookKernel"
            },
            {
                "command": "jupyter.restartkernel",
                "title": "%jupyter.command.jupyter.restartkernel.title%",
                "shortTitle": "%jupyter.command.jupyter.restartkernel.shorttitle%",
                "category": "Jupyter",
                "icon": {
                    "light": "resources/light/restart-kernel.svg",
                    "dark": "resources/dark/restart-kernel.svg"
                },
                "enablement": "isWorkspaceTrusted && (jupyter.interactive.canRestartNotebookKernel || (notebookKernel =~ /^ms-toolsai.jupyter\\// && jupyter.notebookeditor.canrestartNotebookkernel))"
            },
            {
                "command": "jupyter.restartkernelandrunallcells",
                "title": "%jupyter.command.jupyter.restartkernelandrunallcells.title%",
                "shortTitle": "%jupyter.command.jupyter.restartkernelandrunallcells.shorttitle%",
                "category": "Jupyter",
                "enablement": "isWorkspaceTrusted && (jupyter.interactive.canRestartNotebookKernel || (notebookKernel =~ /^ms-toolsai.jupyter\\// && jupyter.notebookeditor.canrestartNotebookkernel))"
            },
            {
                "command": "jupyter.restartkernelandrunuptoselectedcell",
                "title": "%jupyter.command.jupyter.restartkernelandrunuptoselectedcell.title%",
                "shortTitle": "%jupyter.command.jupyter.restartkernelandrunuptoselectedcell.title%",
                "category": "Jupyter",
                "enablement": "isWorkspaceTrusted && (notebookKernel =~ /^ms-toolsai.jupyter\\// && jupyter.notebookeditor.canrestartNotebookkernel)"
            },
            {
                "command": "jupyter.notebookeditor.addcellbelow",
                "title": "%jupyter.command.jupyter.notebookeditor.addcellbelow.title%",
                "category": "Notebook",
                "enablement": "!jupyter.webExtension"
            },
            {
                "command": "jupyter.notebookeditor.removeallcells",
                "title": "%jupyter.command.jupyter.notebookeditor.removeallcells.title%",
                "category": "Notebook",
                "enablement": "!jupyter.webExtension"
            },
            {
                "command": "jupyter.expandallcells",
                "title": "%jupyter.command.jupyter.expandallcells.title%",
                "shortTitle": "%jupyter.command.jupyter.expandallcells.shorttitle%",
                "category": "Jupyter",
                "icon": "$(expand-all)"
            },
            {
                "command": "jupyter.collapseallcells",
                "title": "%jupyter.command.jupyter.collapseallcells.title%",
                "shortTitle": "%jupyter.command.jupyter.collapseallcells.shorttitle%",
                "category": "Jupyter",
                "icon": "$(collapse-all)"
            },
            {
                "command": "jupyter.addcellbelow",
                "title": "%jupyter.command.jupyter.addcellbelow.title%",
                "category": "Jupyter",
                "enablement": "!jupyter.webExtension"
            },
            {
                "command": "jupyter.createnewnotebook",
                "title": "%jupyter.command.jupyter.createnewnotebook.title%",
                "category": "Jupyter",
                "enablement": "!jupyter.webExtension"
            },
            {
                "command": "jupyter.scrolltocell",
                "title": "%jupyter.command.jupyter.scrolltocell.title%",
                "category": "Jupyter",
                "enablement": "!jupyter.webExtension"
            },
            {
                "command": "jupyter.latestExtension",
                "title": "DataScience.latestExtension",
                "category": "Jupyter",
                "enablement": "!jupyter.webExtension"
            },
            {
                "command": "jupyter.showDataViewer",
                "title": "%jupyter.command.jupyter.showDataViewer.title%",
                "enablement": "!jupyter.webExtension",
                "category": "Jupyter"
            },
            {
                "command": "jupyter.clearSavedJupyterUris",
                "title": "%jupyter.command.jupyter.clearSavedJupyterUris.title%",
                "category": "Jupyter"
            },
            {
                "command": "jupyter.openVariableView",
                "title": "%jupyter.command.jupyter.openVariableView.title%",
                "shortTitle": "%jupyter.command.jupyter.openVariableView.shorttitle%",
                "icon": "$(variable-group)",
                "category": "Jupyter",
                "enablement": "notebookType == jupyter-notebook && isWorkspaceTrusted || isCompositeNotebook && isWorkspaceTrusted"
            },
            {
                "command": "jupyter.openOutlineView",
                "title": "%jupyter.command.jupyter.openOutlineView.title%",
                "shortTitle": "%jupyter.command.jupyter.openOutlineView.shorttitle%",
                "icon": "$(list-unordered)",
                "category": "Jupyter",
                "enablement": "notebookType == jupyter-notebook"
            },
            {
                "command": "jupyter.refreshDataViewer",
                "title": "%DataScience.refreshDataViewerCommandPalette%",
                "category": "Jupyter",
                "enablement": "jupyter.dataViewerActive && isWorkspaceTrusted"
            },
            {
                "command": "jupyter.interactive.clearAllCells",
                "title": "%DataScience.interactiveClearAllCells%",
                "icon": "$(close)",
                "category": "Jupyter"
            },
            {
                "command": "jupyter.interactive.goToCode",
                "title": "%DataScience.interactiveGoToCode%",
                "icon": "$(go-to-file)",
                "category": "Jupyter"
            },
            {
                "command": "jupyter.interactive.exportasnotebook",
                "title": "%DataScience.exportDialogTitle%",
                "shortTitle": "%DataScience.exportAsNotebook.shorttitle%",
                "icon": "$(save-as)",
                "enablement": "notebookType == interactive",
                "category": "Jupyter"
            },
            {
                "command": "jupyter.interactive.exportas",
                "title": "%DataScience.notebookExport%",
                "icon": {
                    "light": "resources/light/export_to_python.svg",
                    "dark": "resources/dark/export_to_python.svg"
                },
                "enablement": "notebookType == interactive",
                "category": "Jupyter"
            },
            {
                "command": "jupyter.interactive.copyCell",
                "title": "%DataScience.interactiveCopyCell%",
                "icon": "$(copy)",
                "category": "Jupyter"
            },
            {
                "command": "jupyter.runInDedicatedExtensionHost",
                "title": "%DataScience.runInDedicatedExtensionHost%",
                "enablement": "!jupyter.webExtension",
                "category": "Jupyter"
            },
            {
                "command": "jupyter.continueEditSessionInCodespace",
                "title": "Continue On Codespace",
                "shortTitle": "Continue On",
                "icon": "$(vm)",
                "enablement": "true",
                "category": "Jupyter"
            },
            {
                "command": "jupyter.selectPrecedentCells",
                "title": "Select Precedent Cells",
                "icon": "$(gather)",
                "enablement": "isWorkspaceTrusted && !jupyter.webExtension",
                "category": "Jupyter"
            },
            {
                "command": "jupyter.selectDependentCells",
                "title": "Select Dependent Cells",
                "enablement": "isWorkspaceTrusted && !jupyter.webExtension",
                "category": "Jupyter"
            },
            {
                "command": "jupyter.runPrecedentCells",
                "title": "Execute with Precedent Cells",
                "enablement": "isWorkspaceTrusted && !jupyter.webExtension",
                "category": "Jupyter"
            },
            {
                "command": "jupyter.runDependentCells",
                "title": "Execute with Dependent Cells",
                "enablement": "isWorkspaceTrusted && !jupyter.webExtension",
                "category": "Jupyter"
            },
            {
                "command": "jupyter.debugCellSymbols",
                "title": "Debug Cell Symbols",
                "icon": "$(debug-alt-small)",
                "enablement": "isWorkspaceTrusted && !jupyter.webExtension",
                "category": "Jupyter"
            },
            {
                "command": "jupyter.listPipPackages",
                "title": "List Pip Packages",
                "enablement": "isWorkspaceTrusted && !jupyter.webExtension",
                "category": "Jupyter"
            },
            {
                "command": "jupyter.listVariables",
                "title": "List Variables",
                "enablement": "isWorkspaceTrusted && !jupyter.webExtension",
                "category": "Jupyter"
            }
        ],
        "submenus": [
            {
                "id": "editor.interactiveWindow.context",
                "label": "%jupyter.command.editor.interactiveWindow.context.label%"
            }
        ],
        "menus": {
            "editor/context": [
                {
                    "submenu": "editor.interactiveWindow.context",
                    "group": "Jupyter2"
                },
                {
                    "when": "editorFocus && editorLangId == python && jupyter.hascodecells && !notebookEditorFocused && isWorkspaceTrusted",
                    "command": "jupyter.exportfileasnotebook",
                    "group": "Jupyter3@2"
                }
            ],
            "editor.interactiveWindow.context": [
                {
                    "when": "editorFocus && editorLangId == python && jupyter.hascodecells && !notebookEditorFocused && isWorkspaceTrusted",
                    "command": "jupyter.runallcells",
                    "group": "Jupyter2"
                },
                {
                    "when": "editorFocus && editorLangId == python && jupyter.hascodecells && !notebookEditorFocused && isWorkspaceTrusted",
                    "command": "jupyter.runcurrentcell",
                    "group": "Jupyter2"
                },
                {
                    "when": "editorFocus && editorLangId == python && jupyter.hascodecells && !notebookEditorFocused && isWorkspaceTrusted",
                    "command": "jupyter.runcurrentcelladvance",
                    "group": "Jupyter2"
                },
                {
                    "command": "jupyter.runFileInteractive",
                    "group": "Jupyter2",
                    "when": "editorFocus && editorLangId == python && !notebookEditorFocused && isWorkspaceTrusted"
                },
                {
                    "command": "jupyter.runfromline",
                    "group": "Jupyter2",
                    "when": "editorFocus && editorLangId == python && !notebookEditorFocused && isWorkspaceTrusted"
                },
                {
                    "command": "jupyter.runtoline",
                    "group": "Jupyter2",
                    "when": "editorFocus && editorLangId == python && !notebookEditorFocused && isWorkspaceTrusted"
                },
                {
                    "command": "jupyter.execSelectionInteractive",
                    "group": "Jupyter2",
                    "when": "editorFocus && editorLangId == python && !notebookEditorFocused && isWorkspaceTrusted"
                }
            ],
            "editor/title": [
                {
                    "command": "jupyter.restartkernel",
                    "title": "%jupyter.command.jupyter.restartkernel.title%",
                    "group": "navigation@1",
                    "when": "notebookKernel =~ /^ms-toolsai.jupyter\\// && notebookType == 'jupyter-notebook' && isWorkspaceTrusted && jupyter.notebookeditor.canrestartNotebookkernel && config.notebook.globalToolbar != true"
                },
                {
                    "command": "jupyter.openVariableView",
                    "title": "%jupyter.command.jupyter.openVariableView.title%",
                    "group": "navigation@2",
                    "when": "notebookKernel =~ /^ms-toolsai.jupyter\\// && notebookType == 'jupyter-notebook' && isWorkspaceTrusted && config.notebook.globalToolbar != true && jupyter.ispythonnotebook"
                },
                {
                    "command": "jupyter.openOutlineView",
                    "title": "%jupyter.command.jupyter.openOutlineView.title%",
                    "group": "navigation@3",
                    "when": "notebookKernel =~ /^ms-toolsai.jupyter\\// && notebookType == 'jupyter-notebook' && config.jupyter.showOutlineButtonInNotebookToolbar && config.notebook.globalToolbar != true"
                },
                {
                    "command": "jupyter.notebookeditor.export",
                    "title": "%DataScience.notebookExportAs%",
                    "group": "navigation@4",
                    "when": "notebookType == 'jupyter-notebook' && isWorkspaceTrusted && config.notebook.globalToolbar != true"
                },
                {
                    "command": "jupyter.continueEditSessionInCodespace",
                    "group": "navigation@5",
                    "when": "notebookType == 'jupyter-notebook' && jupyter.kernelSource == 'github-codespaces' && config.notebook.globalToolbar != true"
                }
            ],
            "notebook/toolbar": [
                {
                    "command": "deepnote.manageIntegrations",
                    "group": "navigation@0",
                    "when": "notebookType == 'deepnote'"
                },
                {
                    "command": "jupyter.restartkernel",
                    "group": "navigation/execute@5",
                    "when": "notebookKernel =~ /^ms-toolsai.jupyter\\// && notebookType == 'jupyter-notebook' && notebookType != 'deepnote' && isWorkspaceTrusted && jupyter.kernel.isjupyter"
                },
                {
                    "command": "jupyter.openVariableView",
                    "group": "navigation@1",
                    "when": "notebookKernel =~ /^ms-toolsai.jupyter\\// && notebookType == 'jupyter-notebook' && notebookType != 'deepnote' && isWorkspaceTrusted && jupyter.ispythonnotebook && jupyter.kernel.isjupyter"
                },
                {
                    "command": "jupyter.openOutlineView",
                    "group": "navigation@2",
                    "when": "notebookType == 'jupyter-notebook' && notebookType != 'deepnote' && config.jupyter.showOutlineButtonInNotebookToolbar"
                },
                {
                    "command": "jupyter.continueEditSessionInCodespace",
                    "group": "navigation@3",
                    "when": "notebookType == 'jupyter-notebook' && notebookType != 'deepnote' && jupyter.kernelSource == 'github-codespaces'"
                },
                {
                    "command": "jupyter.notebookeditor.export",
                    "group": "Jupyter",
                    "when": "notebookType == 'jupyter-notebook' && notebookType != 'deepnote' && isWorkspaceTrusted"
                },
                {
                    "command": "jupyter.replayPylanceLogStep",
                    "group": "navigation@1",
                    "when": "notebookType == 'jupyter-notebook' && notebookType != 'deepnote' && isWorkspaceTrusted && jupyter.replayLogLoaded"
                }
            ],
            "notebook/cell/title": [
                {
                    "command": "jupyter.runByLine",
                    "when": "notebookKernel =~ /^ms-toolsai.jupyter\\// && notebookType == jupyter-notebook && notebookType != deepnote && jupyter.ispythonnotebook && notebookCellType == code && isWorkspaceTrusted && resource not in jupyter.notebookeditor.runByLineDocuments || !notebookKernel && notebookType == jupyter-notebook && notebookType != deepnote && jupyter.ispythonnotebook && notebookCellType == code && isWorkspaceTrusted",
                    "group": "inline/cell@0"
                },
                {
                    "command": "jupyter.runByLineNext",
                    "when": "notebookCellResource in jupyter.notebookeditor.runByLineCells && notebookType != deepnote",
                    "group": "inline/cell@0"
                },
                {
                    "command": "jupyter.runByLineStop",
                    "when": "notebookCellResource in jupyter.notebookeditor.runByLineCells && notebookType != deepnote && notebookCellToolbarLocation == left",
                    "group": "inline/cell@1"
                },
                {
                    "command": "jupyter.runByLineStop",
                    "when": "notebookCellResource in jupyter.notebookeditor.runByLineCells && notebookType != deepnote && notebookCellToolbarLocation == right",
                    "group": "inline/cell@0"
                },
                {
                    "command": "jupyter.selectPrecedentCells",
                    "when": "notebookType == 'jupyter-notebook' && notebookType != 'deepnote' && isWorkspaceTrusted && config.jupyter.executionAnalysis.enabled",
                    "group": "executionAnalysis@0"
                },
                {
                    "command": "jupyter.selectDependentCells",
                    "when": "notebookType == 'jupyter-notebook' && notebookType != 'deepnote' && isWorkspaceTrusted && config.jupyter.executionAnalysis.enabled",
                    "group": "executionAnalysis@1"
                }
            ],
            "notebook/cell/execute": [
                {
                    "command": "jupyter.runAndDebugCell",
                    "when": "notebookKernel =~ /^ms-toolsai.jupyter\\// && jupyter.ispythonnotebook && notebookType != deepnote && notebookCellType == code && isWorkspaceTrusted && resource not in jupyter.notebookeditor.debugDocuments || !notebookKernel && jupyter.ispythonnotebook && notebookType != deepnote && notebookCellType == code && isWorkspaceTrusted",
                    "group": "jupyterCellExecute@0"
                },
                {
                    "command": "jupyter.runPrecedentCells",
                    "when": "notebookKernel =~ /^ms-toolsai.jupyter\\// && jupyter.ispythonnotebook && notebookType != deepnote && notebookCellType == code && isWorkspaceTrusted && config.jupyter.executionAnalysis.enabled",
                    "group": "jupyterCellExecute@1"
                },
                {
                    "command": "jupyter.runDependentCells",
                    "when": "notebookKernel =~ /^ms-toolsai.jupyter\\// && jupyter.ispythonnotebook && notebookType != deepnote && notebookCellType == code && isWorkspaceTrusted && config.jupyter.executionAnalysis.enabled",
                    "group": "jupyterCellExecute@2"
                }
            ],
            "interactive/toolbar": [
                {
                    "command": "jupyter.interactive.clearAllCells",
                    "group": "navigation@0",
                    "when": "isWorkspaceTrusted && notebookKernel =~ /^ms-toolsai.jupyter\\// || isWorkspaceTrusted && !notebookKernel"
                },
                {
                    "command": "jupyter.restartkernel",
                    "group": "navigation@1",
                    "when": "isWorkspaceTrusted && notebookKernel =~ /^ms-toolsai.jupyter\\// || isWorkspaceTrusted && !notebookKernel"
                },
                {
                    "command": "jupyter.openVariableView",
                    "group": "navigation@3",
                    "when": "isWorkspaceTrusted && notebookKernel =~ /^ms-toolsai.jupyter\\// || isWorkspaceTrusted && !notebookKernel"
                },
                {
                    "command": "jupyter.interactive.exportasnotebook",
                    "group": "navigation@4",
                    "when": "isWorkspaceTrusted && notebookKernel =~ /^ms-toolsai.jupyter\\// || isWorkspaceTrusted && !notebookKernel"
                },
                {
                    "command": "jupyter.interactive.exportas",
                    "group": "navigation@5",
                    "when": "isWorkspaceTrusted && notebookKernel =~ /^ms-toolsai.jupyter\\// || isWorkspaceTrusted && !notebookKernel"
                },
                {
                    "command": "jupyter.expandallcells",
                    "group": "navigation@6",
                    "when": "isWorkspaceTrusted && notebookKernel =~ /^ms-toolsai.jupyter\\// || isWorkspaceTrusted && !notebookKernel"
                },
                {
                    "command": "jupyter.collapseallcells",
                    "group": "navigation@7",
                    "when": "isWorkspaceTrusted && notebookKernel =~ /^ms-toolsai.jupyter\\// || isWorkspaceTrusted && !notebookKernel"
                }
            ],
            "interactive/cell/title": [
                {
                    "command": "jupyter.interactive.copyCell",
                    "group": "inline@0",
                    "when": "isWorkspaceTrusted && notebookKernel =~ /^ms-toolsai.jupyter\\// || isWorkspaceTrusted && !notebookKernel"
                },
                {
                    "command": "jupyter.interactive.goToCode",
                    "group": "inline@1",
                    "when": "isWorkspaceTrusted && notebookKernel =~ /^ms-toolsai.jupyter\\// || isWorkspaceTrusted && !notebookKernel"
                }
            ],
            "explorer/context": [
                {
                    "when": "resourceLangId == python && !notebookEditorFocused && isWorkspaceTrusted",
                    "command": "jupyter.runFileInteractive",
                    "group": "Jupyter2"
                },
                {
                    "when": "resourceExtname == .ipynb && isWorkspaceTrusted",
                    "command": "jupyter.importnotebookfile",
                    "group": "Jupyter"
                }
            ],
            "commandPalette": [
                {
                    "command": "jupyter.replayPylanceLog",
                    "title": "%jupyter.commandPalette.jupyter.replayPylanceLog.title%",
                    "when": "jupyter.development && isWorkspaceTrusted"
                },
                {
                    "command": "jupyter.manageAccessToKernels",
                    "title": "%jupyter.command.manageAccessToKernels%"
                },
                {
                    "command": "jupyter.interactive.copyCell",
                    "when": "false"
                },
                {
                    "command": "jupyter.exportAsPythonScript",
                    "title": "%jupyter.command.jupyter.exportAsPythonScript.title%",
                    "category": "Jupyter",
                    "when": "jupyter.isnativeactive && isWorkspaceTrusted && jupyter.ispythonnotebook && isWorkspaceTrusted"
                },
                {
                    "command": "jupyter.refreshDataViewer",
                    "category": "Jupyter",
                    "when": "isWorkspaceTrusted"
                },
                {
                    "command": "jupyter.exportToHTML",
                    "title": "%jupyter.command.jupyter.exportToHTML.title%",
                    "category": "Jupyter",
                    "when": "jupyter.isnativeactive && isWorkspaceTrusted"
                },
                {
                    "command": "jupyter.exportToPDF",
                    "title": "%jupyter.command.jupyter.exportToPDF.title%",
                    "category": "Jupyter",
                    "when": "jupyter.isnativeactive && isWorkspaceTrusted"
                },
                {
                    "command": "jupyter.insertCellBelowPosition",
                    "title": "%jupyter.command.jupyter.insertCellBelowPosition.title%",
                    "category": "Jupyter",
                    "when": "jupyter.hascodecells && !notebookEditorFocused"
                },
                {
                    "command": "jupyter.insertCellBelow",
                    "title": "%jupyter.command.jupyter.insertCellBelow.title%",
                    "category": "Jupyter",
                    "when": "jupyter.hascodecells && !notebookEditorFocused"
                },
                {
                    "command": "jupyter.insertCellAbove",
                    "title": "%jupyter.command.jupyter.insertCellAbove.title%",
                    "category": "Jupyter",
                    "when": "jupyter.hascodecells && !notebookEditorFocused"
                },
                {
                    "command": "jupyter.deleteCells",
                    "title": "%jupyter.command.jupyter.deleteCells.title%",
                    "category": "Jupyter",
                    "when": "jupyter.hascodecells && !notebookEditorFocused"
                },
                {
                    "command": "jupyter.selectCell",
                    "title": "%jupyter.command.jupyter.selectCell.title%",
                    "category": "Jupyter",
                    "when": "jupyter.hascodecells && !notebookEditorFocused"
                },
                {
                    "command": "jupyter.selectCellContents",
                    "title": "%jupyter.command.jupyter.selectCellContents.title%",
                    "category": "Jupyter",
                    "when": "jupyter.hascodecells && !notebookEditorFocused"
                },
                {
                    "command": "jupyter.extendSelectionByCellAbove",
                    "title": "%jupyter.command.jupyter.extendSelectionByCellAbove.title%",
                    "category": "Jupyter",
                    "when": "jupyter.hascodecells && !notebookEditorFocused"
                },
                {
                    "command": "jupyter.extendSelectionByCellBelow",
                    "title": "%jupyter.command.jupyter.extendSelectionByCellBelow.title%",
                    "category": "Jupyter",
                    "when": "jupyter.hascodecells && !notebookEditorFocused"
                },
                {
                    "command": "jupyter.moveCellsUp",
                    "title": "%jupyter.command.jupyter.moveCellsUp.title%",
                    "category": "Jupyter",
                    "when": "jupyter.hascodecells && !notebookEditorFocused"
                },
                {
                    "command": "jupyter.moveCellsDown",
                    "title": "%jupyter.command.jupyter.moveCellsDown.title%",
                    "category": "Jupyter",
                    "when": "jupyter.hascodecells && !notebookEditorFocused"
                },
                {
                    "command": "jupyter.changeCellToMarkdown",
                    "title": "%jupyter.command.jupyter.changeCellToMarkdown.title%",
                    "category": "Jupyter",
                    "when": "jupyter.hascodecells && !notebookEditorFocused"
                },
                {
                    "command": "jupyter.changeCellToCode",
                    "title": "%jupyter.command.jupyter.changeCellToCode.title%",
                    "category": "Jupyter",
                    "when": "jupyter.hascodecells && !notebookEditorFocused"
                },
                {
                    "command": "jupyter.gotoNextCellInFile",
                    "title": "%jupyter.command.jupyter.gotoNextCellInFile.title%",
                    "category": "Jupyter",
                    "when": "jupyter.hascodecells && !notebookEditorFocused"
                },
                {
                    "command": "jupyter.gotoPrevCellInFile",
                    "title": "%jupyter.command.jupyter.gotoPrevCellInFile.title%",
                    "category": "Jupyter",
                    "when": "jupyter.hascodecells && !notebookEditorFocused"
                },
                {
                    "command": "jupyter.runcurrentcell",
                    "title": "%jupyter.command.jupyter.runcurrentcell.title%",
                    "category": "Jupyter",
                    "when": "jupyter.hascodecells && jupyter.ispythonornativeactive && !jupyter.havenativecells && isWorkspaceTrusted"
                },
                {
                    "command": "jupyter.runcurrentcelladvance",
                    "title": "%jupyter.command.jupyter.runcurrentcelladvance.title%",
                    "category": "Jupyter",
                    "when": "jupyter.hascodecells && jupyter.ispythonornativeactive && !jupyter.havenativecells && isWorkspaceTrusted"
                },
                {
                    "command": "jupyter.runcurrentcellandallbelow.palette",
                    "title": "%jupyter.command.jupyter.runcurrentcellandallbelow.palette.title%",
                    "category": "Jupyter",
                    "when": "jupyter.hascodecells && jupyter.ispythonornativeactive && !jupyter.havenativecells && isWorkspaceTrusted"
                },
                {
                    "command": "jupyter.runallcellsabove.palette",
                    "title": "%jupyter.command.jupyter.runallcellsabove.palette.title%",
                    "category": "Jupyter",
                    "when": "jupyter.hascodecells && jupyter.ispythonornativeactive && !jupyter.havenativecells && isWorkspaceTrusted"
                },
                {
                    "command": "jupyter.debugcurrentcell.palette",
                    "title": "%jupyter.command.jupyter.debugcurrentcell.palette.title%",
                    "category": "Jupyter",
                    "when": "editorLangId == python && jupyter.hascodecells && isWorkspaceTrusted"
                },
                {
                    "command": "jupyter.createnewinteractive",
                    "title": "%jupyter.command.jupyter.createnewinteractive.title%",
                    "category": "Jupyter",
                    "when": "isWorkspaceTrusted"
                },
                {
                    "command": "jupyter.runallcells",
                    "title": "%jupyter.command.jupyter.runallcells.title%",
                    "category": "Jupyter",
                    "when": "jupyter.hascodecells && jupyter.ispythonornativeactive && isWorkspaceTrusted"
                },
                {
                    "command": "jupyter.scrolltocell",
                    "title": "%jupyter.command.jupyter.scrolltocell.title%",
                    "category": "Jupyter",
                    "when": "false"
                },
                {
                    "command": "jupyter.debugcell",
                    "title": "%jupyter.command.jupyter.debugcell.title%",
                    "category": "Jupyter",
                    "when": "config.noExists"
                },
                {
                    "command": "jupyter.runcell",
                    "title": "%jupyter.command.jupyter.runcell.title%",
                    "category": "Jupyter",
                    "when": "config.noExists"
                },
                {
                    "command": "jupyter.runFileInteractive",
                    "title": "%jupyter.command.jupyter.runFileInteractive.title%",
                    "category": "Jupyter",
                    "when": "editorLangId == python && !notebookEditorFocused && isWorkspaceTrusted"
                },
                {
                    "command": "jupyter.debugFileInteractive",
                    "title": "%jupyter.command.jupyter.debugFileInteractive.title%",
                    "category": "Jupyter",
                    "when": "editorLangId == python && !notebookEditorFocused && isWorkspaceTrusted"
                },
                {
                    "command": "jupyter.exportfileasnotebook",
                    "title": "%jupyter.command.jupyter.exportfileasnotebook.title%",
                    "category": "Jupyter",
                    "when": "jupyter.ispythonorinteractiveeactive && !notebookEditorFocused && isWorkspaceTrusted"
                },
                {
                    "command": "jupyter.restartkernel",
                    "title": "%jupyter.command.jupyter.restartkernel.title%",
                    "category": "Jupyter",
                    "when": "(jupyter.ispythonorinteractiveeactive || jupyter.isnativeactive) && isWorkspaceTrusted"
                },
                {
                    "command": "jupyter.notebookeditor.removeallcells",
                    "title": "%jupyter.command.jupyter.notebookeditor.removeallcells.title%",
                    "category": "Notebook",
                    "when": "jupyter.havenativecells && jupyter.isnativeactive && isWorkspaceTrusted"
                },
                {
                    "command": "jupyter.notebookeditor.addcellbelow",
                    "title": "%jupyter.command.jupyter.notebookeditor.addcellbelow.title%",
                    "category": "Notebook",
                    "when": "jupyter.isnativeactive && isWorkspaceTrusted"
                },
                {
                    "command": "jupyter.expandallcells",
                    "title": "%jupyter.command.jupyter.expandallcells.title%",
                    "shortTitle": "%jupyter.command.jupyter.expandallcells.shorttitle%",
                    "category": "Jupyter",
                    "when": "jupyter.isinteractiveactive"
                },
                {
                    "command": "jupyter.collapseallcells",
                    "title": "%jupyter.command.jupyter.collapseallcells.title%",
                    "shortTitle": "%jupyter.command.jupyter.collapseallcells.shorttitle%",
                    "category": "Jupyter",
                    "when": "jupyter.isinteractiveactive"
                },
                {
                    "command": "jupyter.runcellandallbelow",
                    "category": "Jupyter",
                    "when": "config.noExists"
                },
                {
                    "command": "jupyter.runallcellsabove",
                    "category": "Jupyter",
                    "when": "config.noExists"
                },
                {
                    "command": "jupyter.debugcontinue",
                    "category": "Jupyter",
                    "when": "config.noExists"
                },
                {
                    "command": "jupyter.debugstop",
                    "category": "Jupyter",
                    "when": "config.noExists"
                },
                {
                    "command": "jupyter.debugstepover",
                    "category": "Jupyter",
                    "when": "config.noExists"
                },
                {
                    "command": "jupyter.debugcell",
                    "category": "Jupyter",
                    "when": "config.noExists"
                },
                {
                    "command": "jupyter.addcellbelow",
                    "title": "%jupyter.command.jupyter.addcellbelow.title%",
                    "category": "Jupyter",
                    "when": "jupyter.hascodecells && jupyter.ispythonornativeactive"
                },
                {
                    "command": "jupyter.createnewnotebook",
                    "category": "Jupyter",
                    "when": "false"
                },
                {
                    "command": "jupyter.runtoline",
                    "category": "Jupyter",
                    "when": "config.noExists"
                },
                {
                    "command": "jupyter.runfromline",
                    "category": "Jupyter",
                    "when": "config.noExists"
                },
                {
                    "command": "jupyter.execSelectionInteractive",
                    "category": "Jupyter",
                    "when": "editorLangId == python && !notebookEditorFocused && isWorkspaceTrusted"
                },
                {
                    "command": "jupyter.latestExtension",
                    "title": "%DataScience.latestExtension%",
                    "category": "Jupyter",
                    "when": "false"
                },
                {
                    "command": "jupyter.export",
                    "title": "%DataScience.notebookExportAs%",
                    "category": "Jupyter",
                    "when": "false"
                },
                {
                    "command": "jupyter.notebookeditor.export",
                    "title": "%DataScience.notebookExportAs%",
                    "category": "Notebook",
                    "when": "false"
                },
                {
                    "command": "jupyter.showDataViewer",
                    "category": "Jupyter",
                    "when": "false"
                },
                {
                    "command": "jupyter.openVariableView",
                    "title": "%jupyter.command.jupyter.openVariableView.title%",
                    "category": "Jupyter",
                    "when": "notebookType == jupyter-notebook && isWorkspaceTrusted"
                },
                {
                    "command": "jupyter.openOutlineView",
                    "title": "%jupyter.command.jupyter.openOutlineView.title%",
                    "category": "Jupyter",
                    "when": "notebookType == jupyter-notebook && isWorkspaceTrusted"
                },
                {
                    "command": "jupyter.interactive.goToCode",
                    "when": "false"
                },
                {
                    "command": "jupyter.interactive.clearAllCells",
                    "when": "editorFocus && editorLangId == python || activeEditor == 'workbench.editor.interactive'"
                },
                {
                    "command": "jupyter.clearSavedJupyterUris",
                    "title": "%jupyter.command.jupyter.clearSavedJupyterUris.title%"
                },
                {
                    "command": "jupyter.selectPrecedentCells",
                    "when": "config.jupyter.executionAnalysis.enabled"
                },
                {
                    "command": "jupyter.selectDependentCells",
                    "when": "config.jupyter.executionAnalysis.enabled"
                },
                {
                    "command": "jupyter.runPrecedentCells",
                    "when": "config.jupyter.executionAnalysis.enabled"
                },
                {
                    "command": "jupyter.runDependentCells",
                    "when": "config.jupyter.executionAnalysis.enabled"
                },
                {
                    "command": "jupyter.debugCellSymbols",
                    "when": "config.jupyter.executionAnalysis.enabled"
                },
                {
                    "command": "jupyter.listPipPackages",
                    "when": "false"
                },
                {
                    "command": "jupyter.listVariables",
                    "when": "false"
                }
            ],
            "debug/variables/context": [
                {
                    "command": "jupyter.showDataViewer",
                    "group": "1_view",
                    "when": "debugProtocolVariableMenuContext == 'viewableInDataViewer'"
                }
            ],
            "editor/title/run": [
                {
                    "command": "jupyter.runFileInteractive",
                    "group": "jupyter",
                    "title": "%jupyter.command.jupyter.runFileInteractive.title%",
                    "when": "resourceLangId == python && !isInDiffEditor && isWorkspaceTrusted"
                }
            ],
            "view/item/context": [
                {
                    "command": "deepnote.revealInExplorer",
                    "when": "view == deepnoteExplorer",
                    "group": "inline@2"
                }
            ]
        },
        "configuration": {
            "type": "object",
            "title": "Deepnote",
            "properties": {
                "jupyter.experiments.enabled": {
                    "type": "boolean",
                    "default": true,
                    "description": "%jupyter.configuration.jupyter.experiments.enabled.description%",
                    "scope": "machine"
                },
                "jupyter.showVariableViewWhenDebugging": {
                    "type": "boolean",
                    "default": false,
                    "description": "%jupyter.configuration.jupyter.showVariableViewWhenDebugging.description%",
                    "scope": "resource"
                },
                "jupyter.logging.level": {
                    "type": "string",
                    "default": "info",
                    "enum": [
                        "off",
                        "error",
                        "warn",
                        "info",
                        "debug",
                        "trace"
                    ],
                    "enumDescriptions": [
                        "%jupyter.configuration.jupyter.logging.level.off%",
                        "%jupyter.configuration.jupyter.logging.level.error%",
                        "%jupyter.configuration.jupyter.logging.level.warn%",
                        "%jupyter.configuration.jupyter.logging.level.info%",
                        "%jupyter.configuration.jupyter.logging.level.debug%",
                        "%jupyter.configuration.jupyter.logging.level.trace%"
                    ],
                    "description": "%jupyter.configuration.jupyter.logging.level.description%"
                },
                "jupyter.experiments.optInto": {
                    "type": "array",
                    "default": [],
                    "items": {
                        "enum": [
                            "DoNotWaitForZmqPortsToBeUsed"
                        ]
                    },
                    "markdownDescription": "%jupyter.configuration.jupyter.experiments.optInto.markdownDescription%",
                    "scope": "application"
                },
                "jupyter.experiments.optOutFrom": {
                    "type": "array",
                    "default": [],
                    "items": {
                        "enum": [
                            "DoNotWaitForZmqPortsToBeUsed"
                        ]
                    },
                    "markdownDescription": "%jupyter.configuration.jupyter.experiments.optOutFrom.markdownDescription%",
                    "scope": "application"
                },
                "jupyter.widgetScriptSources": {
                    "type": "array",
                    "default": [],
                    "items": {
                        "oneOf": [
                            {
                                "type": "string",
                                "const": "jsdelivr.com",
                                "description": "%jupyter.configuration.jupyter.widgetScriptSources.items.enumDescriptions.0%"
                            },
                            {
                                "type": "string",
                                "const": "unpkg.com",
                                "description": "%jupyter.configuration.jupyter.widgetScriptSources.items.enumDescriptions.1%"
                            },
                            {
                                "type": "string",
                                "description": "%jupyter.configuration.jupyter.widgetScriptSources.items.custom%",
                                "format": "uri"
                            }
                        ]
                    },
                    "uniqueItems": true,
                    "markdownDescription": "%jupyter.configuration.jupyter.widgetScriptSources.markdownDescription%",
                    "scope": "resource"
                },
                "jupyter.askForLargeDataFrames": {
                    "type": "boolean",
                    "default": true,
                    "description": "%jupyter.configuration.jupyter.askForLargeDataFrames.description%",
                    "scope": "application"
                },
                "jupyter.askForKernelRestart": {
                    "type": "boolean",
                    "default": true,
                    "description": "%jupyter.configuration.jupyter.askForKernelRestart.description%"
                },
                "jupyter.exportWithOutputEnabled": {
                    "type": "boolean",
                    "default": false,
                    "description": "%jupyter.configuration.jupyter.exportWithOutputEnabled.description%",
                    "scope": "resource"
                },
                "jupyter.jupyterLaunchTimeout": {
                    "type": "number",
                    "default": 60000,
                    "description": "%jupyter.configuration.jupyter.jupyterLaunchTimeout.description%"
                },
                "jupyter.jupyterLaunchRetries": {
                    "type": "number",
                    "default": 3,
                    "description": "%jupyter.configuration.jupyter.jupyterLaunchRetries.description%"
                },
                "jupyter.jupyterCommandLineArguments": {
                    "type": "array",
                    "default": [],
                    "description": "%jupyter.configuration.jupyter.jupyterCommandLineArguments.description%",
                    "scope": "resource"
                },
                "jupyter.notebookFileRoot": {
                    "type": "string",
                    "default": "${fileDirname}",
                    "markdownDescription": "%jupyter.configuration.jupyter.notebookFileRoot.description%",
                    "scope": "resource"
                },
                "jupyter.useDefaultConfigForJupyter": {
                    "type": "boolean",
                    "default": true,
                    "description": "%jupyter.configuration.jupyter.useDefaultConfigForJupyter.description%"
                },
                "jupyter.jupyterInterruptTimeout": {
                    "type": "number",
                    "default": 10000,
                    "description": "%jupyter.configuration.jupyter.jupyterInterruptTimeout.description%"
                },
                "jupyter.interactiveWindow.textEditor.executeSelection": {
                    "type": "boolean",
                    "default": false,
                    "description": "%jupyter.configuration.jupyter.sendSelectionToInteractiveWindow.description%",
                    "scope": "resource"
                },
                "jupyter.interactiveWindow.textEditor.normalizeSelection": {
                    "type": "boolean",
                    "default": false,
                    "description": "%jupyter.configuration.jupyter.normalizeSelectionForInteractiveWindow.description%",
                    "scope": "resource"
                },
                "jupyter.interactiveWindow.splitRunFileIntoCells": {
                    "type": "boolean",
                    "default": true,
                    "description": "%jupyter.configuration.jupyter.splitRunFileIntoCells.description%",
                    "scope": "resource"
                },
                "jupyter.variableExplorerExclude": {
                    "type": "string",
                    "default": "module;function;builtin_function_or_method;ABCMeta;type;ModelMetaclass",
                    "description": "%jupyter.configuration.jupyter.variableExplorerExclude.description%",
                    "scope": "resource"
                },
                "jupyter.interactiveWindow.cellMarker.codeRegex": {
                    "type": "string",
                    "default": "^(#\\s*%%|#\\s*\\<codecell\\>|#\\s*In\\[\\d*?\\]|#\\s*In\\[ \\])",
                    "description": "%jupyter.configuration.jupyter.codeRegularExpression.description%",
                    "scope": "resource"
                },
                "jupyter.interactiveWindow.cellMarker.default": {
                    "type": "string",
                    "default": "# %%",
                    "description": "%jupyter.configuration.jupyter.defaultCellMarker.description%",
                    "scope": "resource"
                },
                "jupyter.interactiveWindow.cellMarker.markdownRegex": {
                    "type": "string",
                    "default": "^(#\\s*%%\\s*\\[markdown\\]|#\\s*\\<markdowncell\\>)",
                    "description": "%jupyter.configuration.jupyter.markdownRegularExpression.description%",
                    "scope": "resource"
                },
                "jupyter.themeMatplotlibPlots": {
                    "type": "boolean",
                    "default": false,
                    "description": "%jupyter.configuration.jupyter.themeMatplotlibPlots.description%"
                },
                "jupyter.interactiveWindow.cellMarker.decorateCells": {
                    "type": "string",
                    "enum": [
                        "currentCell",
                        "allCells",
                        "None"
                    ],
                    "default": "currentCell",
                    "description": "%jupyter.configuration.jupyter.decorateCells.description%",
                    "scope": "resource"
                },
                "jupyter.interactiveWindow.codeLens.enable": {
                    "type": "boolean",
                    "default": true,
                    "description": "%jupyter.configuration.jupyter.enableCellCodeLens.description%",
                    "scope": "resource"
                },
                "jupyter.interactiveWindow.textEditor.autoMoveToNextCell": {
                    "type": "boolean",
                    "default": true,
                    "description": "%jupyter.configuration.jupyter.enableAutoMoveToNextCell.description%",
                    "scope": "resource"
                },
                "jupyter.allowUnauthorizedRemoteConnection": {
                    "type": "boolean",
                    "default": false,
                    "description": "%jupyter.configuration.jupyter.allowUnauthorizedRemoteConnection.description%"
                },
                "jupyter.interactiveWindow.codeLens.commands": {
                    "type": "string",
                    "default": "jupyter.runcell, jupyter.runallcellsabove, jupyter.debugcell",
                    "description": "%jupyter.configuration.jupyter.codeLenses.description%",
                    "scope": "resource"
                },
                "jupyter.interactiveWindow.codeLens.debugCommands": {
                    "type": "string",
                    "default": "jupyter.debugcontinue, jupyter.debugstop, jupyter.debugstepover",
                    "description": "%jupyter.configuration.jupyter.debugCodeLenses.description%",
                    "scope": "resource"
                },
                "jupyter.debugpyDistPath": {
                    "type": "string",
                    "default": "",
                    "description": "%jupyter.configuration.jupyter.debugpyDistPath.description%",
                    "scope": "resource"
                },
                "jupyter.stopOnFirstLineWhileDebugging": {
                    "type": "boolean",
                    "default": true,
                    "description": "%jupyter.configuration.jupyter.stopOnFirstLineWhileDebugging.description%",
                    "scope": "resource"
                },
                "jupyter.disableJupyterAutoStart": {
                    "type": "boolean",
                    "default": false,
                    "description": "%jupyter.configuration.jupyter.disableJupyterAutoStart.description%"
                },
                "jupyter.interactiveWindow.codeLens.enableGotoCell": {
                    "type": "boolean",
                    "default": true,
                    "description": "%jupyter.configuration.jupyter.addGotoCodeLenses.description%",
                    "scope": "resource"
                },
                "jupyter.kernels.excludePythonEnvironments": {
                    "type": "array",
                    "items": {
                        "type": "string"
                    },
                    "default": [],
                    "markdownDescription": "%jupyter.configuration.jupyter.kernels.filter.markdownDescription%",
                    "scope": "machine-overridable",
                    "examples": [
                        [
                            "~/miniconda3/envs/tf/scripts/python.exe",
                            "~/miniconda3/envs/ds"
                        ]
                    ]
                },
                "jupyter.kernels.trusted": {
                    "type": "array",
                    "items": {
                        "type": "string"
                    },
                    "default": [],
                    "markdownDescription": "%jupyter.configuration.jupyter.kernels.trusted.markdownDescription%",
                    "scope": "machine"
                },
                "jupyter.interactiveWindow.creationMode": {
                    "type": "string",
                    "enum": [
                        "perFile",
                        "single",
                        "multiple"
                    ],
                    "scope": "resource",
                    "description": "%jupyter.configuration.jupyter.interactiveWindowMode.description%",
                    "default": "multiple"
                },
                "jupyter.interactiveWindow.notebookRepl": {
                    "type": "boolean",
                    "default": false,
                    "description": "%jupyter.configuration.jupyter.interactiveWindowNotebookRepl.description%",
                    "tags": [
                        "experimental",
                        "onExP"
                    ]
                },
                "jupyter.interactiveWindow.textEditor.cellFolding": {
                    "type": "boolean",
                    "default": true,
                    "description": "%jupyter.configuration.jupyter.pythonCellFolding.description%",
                    "scope": "resource"
                },
                "jupyter.interactiveWindow.viewColumn": {
                    "type": "string",
                    "enum": [
                        "beside",
                        "active",
                        "secondGroup"
                    ],
                    "scope": "resource",
                    "description": "%jupyter.configuration.jupyter.interactiveWindowViewColumn.description%",
                    "default": "secondGroup"
                },
                "jupyter.interactiveWindow.textEditor.magicCommandsAsComments": {
                    "type": "boolean",
                    "default": false,
                    "description": "%jupyter.configuration.jupyter.magicCommandsAsComments.description%"
                },
                "jupyter.pythonExportMethod": {
                    "type": "string",
                    "enum": [
                        "direct",
                        "commentMagics",
                        "nbconvert"
                    ],
                    "default": "direct",
                    "description": "%jupyter.configuration.jupyter.pythonExportMethod.description%",
                    "scope": "application"
                },
                "jupyter.runStartupCommands": {
                    "type": "array",
                    "default": "",
                    "description": "%jupyter.configuration.jupyter.runStartupCommands.description%",
                    "scope": "application"
                },
                "jupyter.debugJustMyCode": {
                    "type": "boolean",
                    "default": true,
                    "description": "%jupyter.configuration.jupyter.debugJustMyCode.description%",
                    "scope": "resource"
                },
                "jupyter.showOutlineButtonInNotebookToolbar": {
                    "type": "boolean",
                    "default": true,
                    "description": "%jupyter.configuration.jupyter.showOutlineButtonInNotebookToolbar.description%"
                },
                "jupyter.interactiveWindow.textEditor.autoAddNewCell": {
                    "type": "boolean",
                    "default": true,
                    "description": "%jupyter.configuration.jupyter.newCellOnRunLast.description%",
                    "scope": "resource"
                },
                "jupyter.pythonCompletionTriggerCharacters": {
                    "type": "string",
                    "default": ".%'\"",
                    "deprecationMessage": "%jupyter.configuration.jupyter.pythonCompletionTriggerCharacters.deprecationMessage%",
                    "description": "%jupyter.configuration.jupyter.pythonCompletionTriggerCharacters.description%",
                    "scope": "application"
                },
                "jupyter.logKernelOutputSeparately": {
                    "type": "boolean",
                    "default": false,
                    "description": "%jupyter.configuration.jupyter.logKernelOutputSeparately.description%"
                },
                "jupyter.excludeUserSitePackages": {
                    "type": "boolean",
                    "default": false,
                    "description": "%jupyter.configuration.jupyter.excludeUserSitePackages.description%",
                    "scope": "window"
                },
                "jupyter.enableExtendedKernelCompletions": {
                    "type": "boolean",
                    "default": false,
                    "deprecationMessage": "%jupyter.configuration.jupyter.enableExtendedKernelCompletions.deprecationMessage%",
                    "markdownDescription": "%jupyter.configuration.jupyter.enableExtendedKernelCompletions.markdownDescription%",
                    "scope": "application"
                },
                "jupyter.enableExtendedPythonKernelCompletions": {
                    "type": "boolean",
                    "default": false,
                    "markdownDescription": "%jupyter.configuration.jupyter.enableExtendedKernelCompletions.markdownDescription%",
                    "scope": "application"
                },
                "jupyter.executionAnalysis.enabled": {
                    "type": "boolean",
                    "default": false,
                    "description": "Experimental feature to enable execution analysis in notebooks",
                    "scope": "application",
                    "tags": [
                        "experimental"
                    ]
                },
                "jupyter.enableKernelCompletions": {
                    "type": "boolean",
                    "default": true,
                    "markdownDescription": "%jupyter.configuration.jupyter.enableKernelCompletions.markdownDescription%",
                    "scope": "application"
                },
                "jupyter.formatStackTraces": {
                    "type": "boolean",
                    "default": false,
                    "description": "%jupyter.configuration.jupyter.formatStackTraces.description%",
                    "deprecationMessage": "%jupyter.configuration.jupyter.formatStackTraces.deprecationMessage%",
                    "scope": "application"
                },
                "jupyter.completionTriggerCharacters": {
                    "type": "object",
                    "patternProperties": {
                        "^[A-Za-z_][A-Za-z0-9]*": {
                            "type": "array",
                            "items": {
                                "type": "string"
                            }
                        }
                    },
                    "default": {
                        "bash": [
                            "$",
                            "{"
                        ],
                        "java": [
                            ".",
                            "@",
                            "#"
                        ],
                        "javascript": [
                            ".",
                            "\"",
                            "'",
                            "/",
                            "@"
                        ],
                        "python": [
                            ".",
                            "%",
                            "'",
                            "\""
                        ],
                        "julia": [
                            "."
                        ],
                        "r": [
                            "[",
                            "(",
                            ",",
                            "$",
                            "@",
                            "\"",
                            "'"
                        ],
                        "rust": [
                            ".",
                            ":"
                        ],
                        "scala": [
                            "."
                        ],
                        "typescript": [
                            ".",
                            "\"",
                            "'",
                            "/",
                            "@",
                            "<"
                        ]
                    },
                    "markdownDescription": "%jupyter.configuration.jupyter.completionTriggerCharacters.markdownDescription%",
                    "scope": "application",
                    "examples": [
                        {
                            "bash": [
                                "$",
                                "{"
                            ]
                        },
                        {
                            "java": [
                                ".",
                                "@",
                                "#"
                            ]
                        },
                        {
                            "javascript": [
                                ".",
                                "\"",
                                "'",
                                "/",
                                "@"
                            ]
                        },
                        {
                            "julia": [
                                "."
                            ]
                        },
                        {
                            "typescript": [
                                ".",
                                "\"",
                                "'",
                                "/",
                                "@",
                                "<"
                            ]
                        },
                        {
                            "r": [
                                "[",
                                "(",
                                ",",
                                "$",
                                "@",
                                "\"",
                                "'"
                            ]
                        },
                        {
                            "rust": [
                                ".",
                                ":"
                            ]
                        },
                        {
                            "scala": [
                                "."
                            ]
                        },
                        {
                            "xonsh": [
                                " ",
                                ".",
                                "%",
                                "'",
                                "\""
                            ]
                        }
                    ]
                }
            }
        },
        "languages": [
            {
                "id": "raw"
            },
            {
                "id": "julia",
                "aliases": [
                    "Julia",
                    "julia"
                ],
                "extensions": [
                    ".jl"
                ]
            }
        ],
        "notebooks": [
            {
                "type": "deepnote",
                "displayName": "%deepnote.notebook.displayName%",
                "selector": [
                    {
                        "filenamePattern": "*.deepnote"
                    }
                ]
            }
        ],
        "notebookPreload": [
            {
                "type": "deepnote",
                "localResourceRoots": [
                    "./temp"
                ],
                "entrypoint": "./dist/webviews/webview-side/ipywidgetsKernel/ipywidgetsKernel.js"
            },
            {
                "type": "interactive",
                "localResourceRoots": [
                    "./temp"
                ],
                "entrypoint": "./dist/webviews/webview-side/ipywidgetsKernel/ipywidgetsKernel.js"
            }
        ],
        "notebookRenderer": [
            {
                "id": "deepnote-dataframe-renderer",
                "displayName": "Deepnote Dataframe Renderer",
                "entrypoint": "./dist/webviews/webview-side/dataframeRenderer/dataframeRenderer.js",
                "mimeTypes": [
                    "application/vnd.deepnote.dataframe.v3+json"
                ],
                "requiresMessaging": "optional"
            },
            {
<<<<<<< HEAD
                "id": "deepnote-chart-big-number-renderer",
                "displayName": "Deepnote Chart Big Number Renderer",
                "entrypoint": "./dist/webviews/webview-side/chartBigNumberRenderer/chartBigNumberRenderer.js",
                "mimeTypes": [
                    "application/vnd.deepnote.chart.big-number+json"
                ]
=======
                "id": "deepnote-vega-renderer",
                "displayName": "Deepnote Vega Chart Renderer",
                "entrypoint": "./dist/webviews/webview-side/vegaRenderer/vegaRenderer.js",
                "mimeTypes": [
                    "application/vnd.vega.v5+json"
                ],
                "requiresMessaging": "optional"
>>>>>>> f5cec109
            }
        ],
        "viewsContainers": {
            "activitybar": [
                {
                    "id": "deepnote",
                    "title": "Deepnote",
                    "icon": "resources/DnDeepnoteLineLogo.svg"
                }
            ]
        },
        "views": {
            "jupyter-variables": [
                {
                    "type": "webview",
                    "id": "jupyterViewVariables",
                    "name": "Jupyter Variables",
                    "when": "jupyter.hasNativeNotebookOrInteractiveWindowOpen"
                }
            ],
            "deepnote": [
                {
                    "id": "deepnoteExplorer",
                    "name": "%deepnote.views.explorer.name%",
                    "iconPath": {
                        "light": "./resources/light/deepnote-icon.svg",
                        "dark": "./resources/dark/deepnote-icon.svg"
                    }
                }
            ]
        },
        "viewsWelcome": [
            {
                "view": "deepnoteExplorer",
                "contents": "Welcome to Deepnote for VS Code!\nExplore your data with SQL and Python. Build interactive notebooks, collaborate with your team, and share your insights.\n\n\n\n[$(new-file) New Project](command:deepnote.newProject)\n[$(folder-opened) Import Notebook](command:deepnote.importNotebook)"
            }
        ],
        "debuggers": [
            {
                "type": "Python Kernel Debug Adapter",
                "label": "%jupyter.debuggers.kernel%"
            },
            {
                "type": "Python Interactive Window Debug Adapter",
                "label": "%jupyter.debuggers.interactive%"
            }
        ],
        "jupyterVariableViewers": [
            {
                "command": "jupyter.showJupyterDataViewer",
                "title": "%jupyter.command.jupyter.showDataViewer.title%",
                "dataTypes": [
                    "DataFrame",
                    "list",
                    "dict",
                    "ndarray",
                    "Series",
                    "Tensor",
                    "EagerTensor",
                    "DataArray"
                ]
            }
        ],
        "languageModelTools": [
            {
                "name": "configure_notebook",
                "displayName": "%jupyter.languageModelTools.configure_notebook.displayName%",
                "modelDescription": "Tool used to configure a Notebook. ALWAYS use this tool before running/executing any Notebook Cells for the first time or before listing/installing packages in Notebooks for the first time. I.e. there is no need to use this tool more than once for the same notebook.",
                "userDescription": "%jupyter.languageModelTools.configure_notebook.userDescription%",
                "toolReferenceName": "configureNotebook",
                "tags": [
                    "python environment",
                    "jupyter environment",
                    "extension_installed_by_tool",
                    "jupyter",
                    "notebooks"
                ],
                "icon": "$(notebook)",
                "canBeReferencedInPrompt": true,
                "inputSchema": {
                    "type": "object",
                    "properties": {
                        "filePath": {
                            "description": "The absolute path of the notebook with the active kernel.",
                            "type": "string"
                        }
                    },
                    "required": [
                        "filePath"
                    ]
                },
                "when": "workspacePlatform != webworker"
            },
            {
                "name": "configure_python_notebook",
                "displayName": "Start Notebook Kernel",
                "modelDescription": "Selects a Python Kernel and starts it.",
                "tags": [
                    "extension_installed_by_tool",
                    "install python package",
                    "notebooks"
                ],
                "inputSchema": {
                    "type": "object",
                    "properties": {
                        "filePath": {
                            "description": "The absolute path of the notebook with the active kernel.",
                            "type": "string"
                        }
                    },
                    "required": [
                        "filePath"
                    ]
                },
                "when": "false"
            },
            {
                "name": "configure_non_python_notebook",
                "displayName": "Start Notebook Kernel",
                "modelDescription": "Selects the Notebook Kernel and starts it.",
                "tags": [
                    "extension_installed_by_tool",
                    "jupyter",
                    "notebooks"
                ],
                "inputSchema": {
                    "type": "object",
                    "properties": {
                        "filePath": {
                            "description": "The absolute path of the notebook with the active kernel.",
                            "type": "string"
                        }
                    },
                    "required": [
                        "filePath"
                    ]
                },
                "when": "false"
            },
            {
                "name": "notebook_list_packages",
                "displayName": "List Notebook Kernel Packages",
                "modelDescription": "List the installed packages that are currently available in the selected kernel for a notebook editor. This tool should be used when working with a jupyter notebook with python code cells. Do not use this tool if not already working with a notebook, or for a language other than python. If the tool configure_notebooks exists, then ensure to call configure_notebooks before using this tool.",
                "userDescription": "%jupyter.languageModelTools.notebook_list_packages.userDescription%",
                "toolReferenceName": "listNotebookPackages",
                "tags": [
                    "python environment",
                    "jupyter environment",
                    "extension_installed_by_tool",
                    "notebooks",
                    "enable_other_tool_configure_notebook"
                ],
                "icon": "$(package)",
                "canBeReferencedInPrompt": true,
                "inputSchema": {
                    "type": "object",
                    "properties": {
                        "filePath": {
                            "description": "The absolute path of the notebook with the active kernel.",
                            "type": "string"
                        }
                    },
                    "required": [
                        "filePath"
                    ]
                }
            },
            {
                "name": "notebook_install_packages",
                "displayName": "Install Packages for Notebook",
                "modelDescription": "Install a list of packages on a notebook kernel to be used within that notebook. This tool should be used when working with a jupyter notebook with python code cells. Do not use this tool if not already working with a notebook, or for a language other than python. If the tool configure_notebooks exists, then ensure to call configure_notebooks before using this tool.",
                "userDescription": "%jupyter.languageModelTools.notebook_install_packages.userDescription%",
                "toolReferenceName": "installNotebookPackages",
                "tags": [
                    "python environment",
                    "jupyter environment",
                    "extension_installed_by_tool",
                    "notebooks",
                    "enable_other_tool_configure_notebook"
                ],
                "icon": "$(package)",
                "canBeReferencedInPrompt": true,
                "inputSchema": {
                    "type": "object",
                    "properties": {
                        "filePath": {
                            "description": "The absolute path of the notebook with the active kernel.",
                            "type": "string"
                        },
                        "packageList": {
                            "description": "A list of packages to install.",
                            "type": "array",
                            "items": {
                                "type": "string"
                            }
                        }
                    },
                    "required": [
                        "filePath",
                        "packageList"
                    ]
                }
            },
            {
                "name": "restart_notebook_kernel",
                "displayName": "Restart Notebook",
                "modelDescription": "Tool used to restart a Notebook kernel. Some packages require a restart of the kernel after being installed. Use this if after installing a package if you know the package requires a restart, or if still getting an error about a missing package after installing.",
                "toolReferenceName": "restartNotebookKernel",
                "tags": [
                    "extension_installed_by_tool",
                    "jupyter",
                    "notebooks"
                ],
                "icon": "$(notebook)",
                "inputSchema": {
                    "type": "object",
                    "properties": {
                        "filePath": {
                            "description": "The absolute path of the notebook with the active kernel.",
                            "type": "string"
                        },
                        "reason": {
                            "description": "The reason for restarting the kernel.",
                            "type": "string"
                        }
                    },
                    "required": [
                        "filePath"
                    ]
                },
                "when": "false"
            }
        ]
    },
    "enabledApiProposals": [
        "notebookDeprecated",
        "notebookMessaging",
        "notebookMime",
        "contribNotebookStaticPreloads",
        "portsAttributes",
        "quickPickSortByLabel",
        "notebookKernelSource",
        "interactiveWindow",
        "quickPickItemTooltip",
        "notebookExecution",
        "notebookCellExecution",
        "notebookVariableProvider",
        "notebookReplDocument"
    ],
    "scripts": {
        "build:prerelease": "cross-env IS_PRE_RELEASE_VERSION_OF_JUPYTER_EXTENSION=true npm run build",
        "build:stable": "cross-env IS_PRE_RELEASE_VERSION_OF_JUPYTER_EXTENSION=false npm run build",
        "build": "concurrently npm:compile-release npm:updatePackageJsonForBundle",
        "check-licenses": "npx license-checker-rseidelsohn --onlyAllow 'MIT;Apache-2.0;Apache v2;ISC;BSD;BSD-2-Clause;BSD-3-Clause;0BSD;Python-2.0;CC0-1.0;CC-BY-3.0;CC-BY-4.0;Unlicense;BlueOak-1.0.0;MPL-2.0' --excludePrivatePackages --excludePackages 'bootstrap-less@3.3.8;chai-as-promised@7.1.1;esbuild-plugin-less@1.3.19;eslint-plugin-local-rules@1.0.0;truncate-utf8-bytes@1.0.2;utf8-byte-length@1.0.4'",
        "checkDependencies": "gulp checkDependencies",
        "clean": "gulp clean",
        "compile-esbuild-watch": "npx tsx build/esbuild/build.ts --watch",
        "compile-release": "concurrently npm:compile-tsc npm:esbuild-release",
        "compile-tsc-watch": "tsc -p . --watch",
        "compile-tsc": "tsc -p ./",
        "compile": "concurrently npm:compile-tsc npm:esbuild-all",
        "download-api": "npx vscode-dts dev",
        "esbuild-all": "npx tsx build/esbuild/build.ts",
        "esbuild-release": "npx tsx build/esbuild/build.ts --production",
        "format-fix": "prettier --write *.js *.json 'src/**/*.ts*' 'build/**/*.js' '.github/**/*.yml' 'build/**/*.yml' 'build/**/*.ts' 'build/**/*.json' gulpfile.js",
        "format": "prettier --check *.js *.json 'src/**/*.ts*' 'build/**/*.js' '.github/**/*.yml' 'build/**/*.yml' 'build/**/*.ts' 'build/**/*.json' gulpfile.js",
        "generateTelemetry": "gulp generateTelemetry",
        "lint-fix": "eslint --fix --ext .ts,.js src build pythonExtensionApi gulpfile.js",
        "lint": "eslint --ext .ts,.js src",
        "openInBrowser": "vscode-test-web --extensionDevelopmentPath=. ./src/test/datascience",
        "package": "gulp clean && npm run build && vsce package -o ms-toolsai-jupyter-insiders.vsix",
        "postdownload-api": "npx vscode-dts main",
        "postinstall": "npm run download-api && node ./build/ci/postInstall.js",
        "pretest:integration:nonpython": "cross-env VSC_JUPYTER_CI_TEST_VSC_CHANNEL=insiders node ./out/test/datascience/dsTestSetup.js",
        "pretest:integration": "node ./out/test/datascience/dsTestSetup.js",
        "pretest:performance:execution": "cross-env VSC_JUPYTER_CI_TEST_GREP=@executionPerformance node ./out/test/datascience/dsTestSetup.js",
        "pretest:performance:notebook": "cross-env VSC_JUPYTER_CI_TEST_GREP=@notebookPerformance VSC_JUPYTER_CI_TEST_DO_NOT_INSTALL_PYTHON_EXT=true node ./out/test/datascience/dsTestSetup.js",
        "setup-precommit-hook": "husky install",
        "startJupyterServer": "node build/preDebugWebTest.js",
        "stopJupyterServer": "node build/postDebugWebTest.js",
        "test:cover:report": "nyc report --reporter=text --reporter=html --reporter=text-summary --reporter=cobertura",
        "test:integration:nonpython": "cross-env CODE_TESTS_WORKSPACE=src/test/datascience TEST_FILES_SUFFIX=*.vscode.test,*.vscode.common.test VSC_JUPYTER_CI_TEST_GREP=@nonPython VSC_JUPYTER_CI_TEST_DO_NOT_INSTALL_PYTHON_EXT=true node ./out/test/standardTest.node.js",
        "test:integration:web": "node ./build/launchWebTest.js",
        "test:integration:windows": "cross-env CODE_TESTS_WORKSPACE=src/test/datascience node ./out/test/standardTest.node.js",
        "test:integration": "cross-env CODE_TESTS_WORKSPACE=src/test/datascience TEST_FILES_SUFFIX=*.vscode.test,*.vscode.common.test node ./out/test/standardTest.node.js",
        "test:performance:execution": "cross-env VSC_JUPYTER_CI_TEST_GREP=@executionPerformance CODE_TESTS_WORKSPACE=src/test/datascience TEST_FILES_SUFFIX=*.vscode.test,*.vscode.common.test VSC_JUPYTER_FORCE_LOGGING= node ./out/test/standardTest.node.js",
        "test:performance:notebook": "cross-env VSC_JUPYTER_CI_TEST_GREP=@notebookPerformance VSC_JUPYTER_CI_TEST_DO_NOT_INSTALL_PYTHON_EXT=true CODE_TESTS_WORKSPACE=src/test/datascience TEST_FILES_SUFFIX=*.vscode.test,*.vscode.common.test node ./out/test/standardTest.node.js",
        "test:smoke": "cross-env VSC_JUPYTER_FORCE_LOGGING=true node --no-force-async-hooks-checks ./out/test/smokeTest.node.js",
        "test:unittests": "mocha --config ./build/.mocha.unittests.js.json ./out/**/*.unit.test.js",
        "test": "npm run test:unittests",
        "typecheck": "tsc -p ./ --noEmit",
        "updatePackageJsonForBundle": "gulp updatePackageJsonForBundle",
        "watch-all": "concurrently \"tsc --watch -p ./\" \"npx tsx build/esbuild/build.ts --watch-all\"",
        "watch": "concurrently \"tsc --watch -p ./\" \"npx tsx build/esbuild/build.ts --watch\""
    },
    "dependencies": {
        "@c4312/evt": "^0.1.1",
        "@deepnote/blocks": "^1.2.0",
        "@deepnote/convert": "^1.1.0",
        "@enonic/fnv-plus": "^1.3.0",
        "@jupyter-widgets/base": "^6.0.8",
        "@jupyter-widgets/controls": "^5.0.9",
        "@jupyter-widgets/schema": "^0.5.5",
        "@jupyterlab/coreutils": "^6.2.4",
        "@jupyterlab/nbformat": "^4.2.4",
        "@jupyterlab/services": "^7.2.4",
        "@lumino/widgets": "^2.4.0",
        "@nteract/messaging": "^7.0.0",
        "@vscode/extension-telemetry": "^0.7.7",
        "@vscode/python-extension": "^1.0.4",
        "ansi-to-html": "^0.6.7",
        "bootstrap": "^5.0.0",
        "bootstrap-less": "^3.3.8",
        "clsx": "^2.1.1",
        "cross-fetch": "^3.1.5",
        "d3-format": "^3.1.0",
        "encoding": "^0.1.13",
        "fast-deep-equal": "^2.0.1",
        "format-util": "^1.0.5",
        "fs-extra": "^4.0.3",
        "glob": "^7.1.2",
        "iconv-lite": "^0.6.3",
        "immer": "^10.1.3",
        "inversify": "^6.0.1",
        "isomorphic-ws": "^4.0.1",
        "jquery": "^3.6.0",
        "js-yaml": "^4.1.0",
        "jsonc-parser": "^2.0.3",
        "lodash": "^4.17.21",
        "marked": "^4.0.10",
        "node-fetch": "^2.6.7",
        "node-gyp-build": "^4.6.0",
        "node-stream-zip": "^1.6.0",
        "pdfkit": "^0.13.0",
        "pidtree": "^0.6.0",
        "portfinder": "^1.0.25",
        "react": "^16.5.2",
        "react-data-grid": "^6.0.2-0",
        "react-dom": "^16.5.2",
        "react-redux": "^7.1.1",
        "react-svg-pan-zoom": "3.9.0",
        "react-svgmt": "1.1.11",
        "react-vega": "^7.7.1",
        "react-virtualized": "^9.21.1",
        "redux": "^4.0.4",
        "redux-logger": "^3.0.6",
        "reflect-metadata": "^0.1.12",
        "safe-buffer": "^5.2.1",
        "sanitize-filename": "^1.6.3",
        "semver": "^5.7.2",
        "slickgrid": "^2.4.17",
        "stack-trace": "0.0.10",
        "strip-comments": "^2.0.1",
        "styled-components": "^5.2.1",
        "svg-to-pdfkit": "^0.1.8",
        "tailwind-merge": "^3.3.1",
        "tcp-port-used": "^1.0.1",
        "tmp": "^0.2.4",
        "url-parse": "^1.5.10",
        "vega": "^5.33.0",
        "vega-embed": "^6.25.0",
        "vega-lite": "^5.21.0",
        "vscode-debugprotocol": "^1.41.0",
        "vscode-languageclient": "8.0.2-next.5",
        "vscode-tas-client": "^0.1.84",
        "ws": "^6.2.3",
        "zeromq": "^6.5.0",
        "zeromqold": "npm:zeromq@^6.0.0-beta.6",
        "zod": "^4.1.12"
    },
    "devDependencies": {
        "@actions/core": "^1.11.1",
        "@actions/github": "^6.0.1",
        "@actions/glob": "^0.5.0",
        "@aminya/node-gyp-build": "^4.8.1-aminya.1",
        "@istanbuljs/nyc-config-typescript": "^1.0.2",
        "@sinonjs/fake-timers": "^6.0.1",
        "@tailwindcss/postcss": "^4.1.14",
        "@types/ansi-regex": "^4.0.0",
        "@types/chai": "^4.3.6",
        "@types/chai-arrays": "^2.0.1",
        "@types/chai-as-promised": "^7.1.6",
        "@types/cors": "^2.8.6",
        "@types/d3-format": "^3.0.4",
        "@types/debug": "^4.1.5",
        "@types/dedent": "^0.7.0",
        "@types/del": "^4.0.0",
        "@types/event-stream": "^3.3.33",
        "@types/format-util": "^1.0.2",
        "@types/fs-extra": "^5.0.1",
        "@types/get-port": "^3.2.0",
        "@types/glob": "^5.0.35",
        "@types/js-yaml": "^4.0.9",
        "@types/json2csv": "^5.0.3",
        "@types/loadable__component": "^5.10.0",
        "@types/lodash": "^4.14.104",
        "@types/memoize-one": "^4.1.1",
        "@types/mocha": "^10.0.10",
        "@types/nock": "^10.0.3",
        "@types/node": "^22.15.1",
        "@types/node-fetch": "^2.6.12",
        "@types/pdfkit": "^0.11.0",
        "@types/promisify-node": "^0.4.0",
        "@types/react": "^16.4.14",
        "@types/react-dom": "^16.0.8",
        "@types/react-json-tree": "^0.6.8",
        "@types/react-redux": "^7.1.5",
        "@types/react-virtualized": "^9.21.2",
        "@types/redux-logger": "^3.0.7",
        "@types/semver": "^5.5.0",
        "@types/sinon": "^10.0.15",
        "@types/sinonjs__fake-timers": "^6.0.1",
        "@types/stack-trace": "0.0.29",
        "@types/strip-comments": "^2.0.1",
        "@types/svg-to-pdfkit": "^0.1.0",
        "@types/tcp-port-used": "^1.0.0",
        "@types/temp": "^0.8.32",
        "@types/tmp": "^0.2.3",
        "@types/url-parse": "^1.4.8",
        "@types/uuid": "^3.4.3",
        "@types/vscode-notebook-renderer": "^1.60.0",
        "@types/ws": "^6.0.1",
        "@typescript-eslint/eslint-plugin": "^6.9.0",
        "@typescript-eslint/eslint-plugin-tslint": "^6.9.0",
        "@typescript-eslint/parser": "^6.9.0",
        "@vscode/dts": "^0.4.0",
        "@vscode/test-cli": "^0.0.8",
        "@vscode/test-electron": "^2.3.9",
        "@vscode/test-web": "^0.0.71",
        "@vscode/zeromq": "^0.2.3",
        "acorn": "^8.9.0",
        "autoprefixer": "^10.4.21",
        "buffer": "^6.0.3",
        "bufferutil": "^4.0.6",
        "chai": "^4.3.10",
        "chai-arrays": "^2.2.0",
        "chai-as-promised": "^7.1.1",
        "chai-exclude": "^2.1.0",
        "codecov": "^3.7.1",
        "colors": "^1.4.0",
        "concurrently": "^8.2.2",
        "cross-env": "^7.0.3",
        "dedent": "^0.7.0",
        "del": "^3.0.0",
        "es-abstract": "^1.19.1",
        "es5-ext": "^0.10.63",
        "esbuild": "^0.25.1",
        "esbuild-plugin-import-glob": "^0.1.1",
        "esbuild-plugin-less": "^1.3.19",
        "esbuild-postcss": "^0.0.4",
        "eslint": "^8.52.0",
        "eslint-config-airbnb": "^19.0.4",
        "eslint-config-prettier": "^9.0.0",
        "eslint-plugin-header": "^3.1.1",
        "eslint-plugin-import": "^2.29.0",
        "eslint-plugin-jsdoc": "^46.8.2",
        "eslint-plugin-jsx-a11y": "^6.7.1",
        "eslint-plugin-local-rules": "file:build/eslint-rules",
        "eslint-plugin-no-null": "^1.0.2",
        "eslint-plugin-no-only-tests": "^3.1.0",
        "eslint-plugin-prefer-arrow": "^1.2.3",
        "eslint-plugin-prettier": "^5.0.1",
        "eslint-plugin-react": "^7.33.2",
        "eslint-plugin-react-hooks": "^4.6.0",
        "flat": "^5.0.1",
        "get-port": "^3.2.0",
        "glob-parent": "^6.0.2",
        "gulp": "^5.0.0",
        "gulp-filter": "^7.0.0",
        "gulp-rename": "^2.0.0",
        "husky": "^8.0.3",
        "json2csv": "^5.0.7",
        "jsonschema": "^1.4.1",
        "keyv": "^4.1.0",
        "less": "^4.1.3",
        "less-plugin-inline-urls": "^1.2.0",
        "lolex": "^6.0.0",
        "lru-cache": "^10.0.0",
        "mocha": "^11.0.1",
        "mocha-junit-reporter": "^2.2.0",
        "mocha-multi-reporters": "^1.5.1",
        "nock": "^13.3.1",
        "node-has-native-dependencies": "^1.0.2",
        "node-html-parser": "^6.1.13",
        "node-stdlib-browser": "^1.3.1",
        "nyc": "^15.1.0",
        "postcss": "^8.5.6",
        "prettier": "^3.0.0",
        "relative": "^3.0.2",
        "rimraf": "^5.0.1",
        "screenshot-desktop": "^1.15.2",
        "sinon": "^15.2.0",
        "source-map": "^0.7.4",
        "source-map-support": "^0.5.21",
        "tailwindcss": "^4.1.14",
        "ts-mock-imports": "^1.3.0",
        "ts-mockito": "^2.6.1",
        "tsx": "^4.19.4",
        "typemoq": "^2.1.0",
        "typescript": "^5.8.3",
        "unicode-properties": "^1.3.1",
        "utf-8-validate": "^5.0.8",
        "util": "^0.12.4"
    },
    "optionalDependencies": {
        "fsevents": "^2.3.2"
    },
    "overrides": {
        "json5": "2.2.3",
        "string_decoder": "1.3.0",
        "simple-get@<3.1.1": "3.1.1",
        "validator@<13.7.0": "13.7.0",
        "word-wrap@<1.2.5": "1.2.5",
        "jpeg-js@<0.4.4": "0.4.4",
        "playwright-core": {
            "jpeg-js": "0.4.4"
        },
        "terser@<5.14.2": "5.14.2",
        "glob-parent@<5.1.2": "5.1.2",
        "jquery-ui@<1.13.2": "1.13.2",
        "@jupyterlab/coreutils": {
            "url-parse": "$url-parse"
        },
        "@jupyterlab/services": {
            "ws": "7.5.10"
        },
        "d3-color": "3.1.0"
    }
}<|MERGE_RESOLUTION|>--- conflicted
+++ resolved
@@ -1849,14 +1849,15 @@
                 "requiresMessaging": "optional"
             },
             {
-<<<<<<< HEAD
                 "id": "deepnote-chart-big-number-renderer",
                 "displayName": "Deepnote Chart Big Number Renderer",
                 "entrypoint": "./dist/webviews/webview-side/chartBigNumberRenderer/chartBigNumberRenderer.js",
                 "mimeTypes": [
                     "application/vnd.deepnote.chart.big-number+json"
-                ]
-=======
+                ],
+                "requiresMessaging": "optional"
+            },
+            {
                 "id": "deepnote-vega-renderer",
                 "displayName": "Deepnote Vega Chart Renderer",
                 "entrypoint": "./dist/webviews/webview-side/vegaRenderer/vegaRenderer.js",
@@ -1864,7 +1865,6 @@
                     "application/vnd.vega.v5+json"
                 ],
                 "requiresMessaging": "optional"
->>>>>>> f5cec109
             }
         ],
         "viewsContainers": {

{
    "name": "vscode-deepnote",
    "displayName": "Deepnote",
    "version": "0.1.0",
    "description": "Deepnote notebook support.",
    "publisher": "Deepnote",
    "author": {
        "name": "Deepnote"
    },
    "license": "MIT",
    "homepage": "https://github.com/deepnote/vscode-deepnote",
    "repository": {
        "type": "git",
        "url": "https://github.com/deepnote/vscode-deepnote"
    },
    "bugs": {
        "url": "https://github.com/deepnote/vscode-deepnote/issues"
    },
    "qna": "https://github.com/deepnote/vscode-deepnote/discussions",
    "icon": "icon.png",
    "galleryBanner": {
        "color": "#ffffff",
        "theme": "light"
    },
    "engines": {
        "vscode": "^1.103.0"
    },
    "l10n": "./l10n",
    "extensionKind": [
        "workspace"
    ],
    "keywords": [
        "deepnote",
        "data science",
        "data-science",
        "jupyter",
        "notebook",
        "notebookKernelJupyterNotebook",
        "multi-root ready",
        "python",
        "interactive"
    ],
    "categories": [
        "Extension Packs",
        "Data Science",
        "Machine Learning",
        "Notebooks",
        "Visualization"
    ],
    "activationEvents": [
        "onLanguage:python",
        "onLanguageModelTool:configure_notebook",
        "onLanguageModelTool:notebook_install_packages",
        "onLanguageModelTool:notebook_list_packages",
        "onNotebook:deepnote",
        "onNotebook:interactive"
    ],
    "main": "./dist/extension.node.proxy.js",
    "browser": "./dist/extension.web.bundle.js",
    "capabilities": {
        "virtualWorkspaces": true,
        "untrustedWorkspaces": {
            "supported": "limited",
            "description": "%capabilities.untrustedWorkspace.description%"
        }
    },
    "contributes": {
        "keybindings": [
            {
                "key": "escape",
                "when": "isCompositeNotebook && !editorHoverVisible && !suggestWidgetVisible && !isComposing && !inSnippetMode && !exceptionWidgetVisible && !selectionAnchorSet && !LinkedEditingInputVisible && !renameInputVisible && !editorHasSelection && !accessibilityHelpWidgetVisible && !breakpointWidgetVisible && !findWidgetVisible && !markersNavigationVisible && !parameterHintsVisible && !editorHasMultipleSelections && !notificationToastsVisible && !notebookEditorFocused && !inlineChatVisible",
                "command": "interactive.input.clear"
            }
        ],
        "commands": [
            {
                "command": "deepnote.refreshExplorer",
                "title": "%deepnote.commands.refreshExplorer.title%",
                "category": "Deepnote",
                "icon": "$(refresh)"
            },
            {
                "command": "deepnote.revealInExplorer",
                "title": "%deepnote.commands.revealInExplorer.title%",
                "category": "Deepnote",
                "icon": "$(reveal)"
            },
            {
                "command": "deepnote.manageIntegrations",
                "title": "%deepnote.commands.manageIntegrations.title%",
                "category": "Deepnote",
                "icon": "$(plug)"
            },
            {
                "command": "deepnote.newProject",
                "title": "New project",
                "category": "Deepnote",
                "icon": "$(new-file)"
            },
            {
                "command": "deepnote.importNotebook",
                "title": "Import notebook",
                "category": "Deepnote",
                "icon": "$(folder-opened)"
            },
            {
                "command": "deepnote.importJupyterNotebook",
                "title": "Import Jupyter notebook",
                "category": "Deepnote",
                "icon": "$(notebook)"
            },
            {
                "command": "dataScience.ClearCache",
                "title": "%jupyter.command.dataScience.clearCache.title%",
                "category": "Jupyter (Dev)",
                "enablement": "jupyter.development"
            },
            {
                "command": "jupyter.manageAccessToKernels",
                "title": "%jupyter.command.manageAccessToKernels%",
                "category": "Jupyter"
            },
            {
                "command": "dataScience.ClearUserProviderJupyterServerCache",
                "title": "%jupyter.command.dataScience.clearUserProviderJupyterServerCache.title%",
                "category": "Jupyter (Dev)",
                "enablement": "jupyter.development"
            },
            {
                "command": "jupyter.replayPylanceLog",
                "title": "%jupyter.command.jupyter.replayPylanceLog.title%",
                "category": "Jupyter (Dev)",
                "enablement": "jupyter.development && notebookType == jupyter-notebook && isWorkspaceTrusted && !jupyter.webExtension"
            },
            {
                "command": "jupyter.replayPylanceLogStep",
                "title": "%jupyter.command.jupyter.replayPylanceLogStep.title%",
                "category": "Jupyter (Dev)",
                "icon": "$(debug-start)",
                "enablement": "jupyter.development && notebookType == jupyter-notebook && isWorkspaceTrusted && jupyter.replayLogLoaded && !jupyter.webExtension"
            },
            {
                "command": "jupyter.filterKernels",
                "title": "%jupyter.command.jupyter.filterKernels.title%",
                "category": "Jupyter",
                "enablement": "!jupyter.webExtension"
            },
            {
                "command": "jupyter.runByLine",
                "title": "%jupyter.command.jupyter.runByLine.title%",
                "icon": "$(debug-line-by-line)",
                "category": "Jupyter",
                "enablement": "notebookKernel =~ /^ms-toolsai.jupyter\\// && jupyter.ispythonnotebook && notebookCellType == code && isWorkspaceTrusted && resource not in jupyter.notebookeditor.debugDocuments || !notebookKernel && jupyter.ispythonnotebook && notebookCellType == code && isWorkspaceTrusted"
            },
            {
                "command": "jupyter.runAndDebugCell",
                "title": "%jupyter.command.jupyter.debugCell.title%",
                "icon": "$(debug-alt-small)",
                "category": "Jupyter",
                "enablement": "notebookKernel =~ /^ms-toolsai.jupyter\\// && jupyter.ispythonnotebook && notebookCellType == code && isWorkspaceTrusted && resource not in jupyter.notebookeditor.debugDocuments || !notebookKernel && jupyter.ispythonnotebook && notebookCellType == code && isWorkspaceTrusted"
            },
            {
                "command": "jupyter.runByLineNext",
                "title": "%jupyter.command.jupyter.runByLineNext.title%",
                "icon": "$(debug-line-by-line)",
                "category": "Jupyter",
                "enablement": "notebookCellResource in jupyter.notebookeditor.runByLineCells"
            },
            {
                "command": "jupyter.runByLineStop",
                "title": "%jupyter.command.jupyter.runByLineStop.title%",
                "icon": "$(debug-continue-small)",
                "category": "Jupyter",
                "enablement": "notebookCellResource in jupyter.notebookeditor.runByLineCells"
            },
            {
                "command": "jupyter.viewOutput",
                "title": "%jupyter.command.jupyter.viewOutput.title%",
                "category": "Jupyter"
            },
            {
                "command": "jupyter.notebookeditor.export",
                "title": "%DataScience.notebookExportAs%",
                "shortTitle": "%DataScience.notebookExportAs.shorttitle%",
                "category": "Notebook",
                "icon": {
                    "light": "resources/light/export_to_python.svg",
                    "dark": "resources/dark/export_to_python.svg"
                },
                "enablement": "notebookType == jupyter-notebook && isWorkspaceTrusted && !jupyter.webExtension || notebookType == jupyter-notebook && isWorkspaceTrusted && jupyter.webExtension && notebookKernel =~ /^ms-toolsai.jupyter\\//"
            },
            {
                "command": "jupyter.export",
                "title": "%DataScience.notebookExportAs%",
                "category": "Jupyter",
                "enablement": "isWorkspaceTrusted && !jupyter.webExtension || isWorkspaceTrusted && jupyter.webExtension && notebookKernel =~ /^ms-toolsai.jupyter\\//"
            },
            {
                "command": "jupyter.exportAsPythonScript",
                "title": "%jupyter.command.jupyter.exportAsPythonScript.title%",
                "category": "Jupyter",
                "enablement": "isWorkspaceTrusted && !jupyter.webExtension || isWorkspaceTrusted && jupyter.webExtension && notebookKernel =~ /^ms-toolsai.jupyter\\//"
            },
            {
                "command": "jupyter.exportToHTML",
                "title": "%jupyter.command.jupyter.exportToHTML.title%",
                "category": "Jupyter",
                "enablement": "isWorkspaceTrusted && !jupyter.webExtension || isWorkspaceTrusted && jupyter.webExtension && notebookKernel =~ /^ms-toolsai.jupyter\\//"
            },
            {
                "command": "jupyter.exportToPDF",
                "title": "%jupyter.command.jupyter.exportToPDF.title%",
                "category": "Jupyter",
                "enablement": "isWorkspaceTrusted && !jupyter.webExtension || isWorkspaceTrusted && jupyter.webExtension && notebookKernel =~ /^ms-toolsai.jupyter\\//"
            },
            {
                "command": "jupyter.selectJupyterInterpreter",
                "title": "%jupyter.command.jupyter.selectJupyterInterpreter.title%",
                "category": "Jupyter",
                "enablement": "isWorkspaceTrusted && !jupyter.webExtension"
            },
            {
                "command": "jupyter.runcurrentcell",
                "title": "%jupyter.command.jupyter.runcurrentcell.title%",
                "category": "Jupyter",
                "enablement": "isWorkspaceTrusted"
            },
            {
                "command": "jupyter.debugcell",
                "title": "%jupyter.command.jupyter.debugcell.title%",
                "category": "Jupyter",
                "enablement": "isWorkspaceTrusted"
            },
            {
                "command": "jupyter.debugstepover",
                "title": "%jupyter.command.jupyter.debugstepover.title%",
                "category": "Jupyter",
                "enablement": "isWorkspaceTrusted"
            },
            {
                "command": "jupyter.debugstop",
                "title": "%jupyter.command.jupyter.debugstop.title%",
                "category": "Jupyter",
                "enablement": "isWorkspaceTrusted"
            },
            {
                "command": "jupyter.debugcontinue",
                "title": "%jupyter.command.jupyter.debugcontinue.title%",
                "category": "Jupyter",
                "enablement": "isWorkspaceTrusted"
            },
            {
                "command": "jupyter.insertCellBelowPosition",
                "title": "%jupyter.command.jupyter.insertCellBelowPosition.title%",
                "category": "Jupyter",
                "enablement": "isWorkspaceTrusted && !jupyter.webExtension"
            },
            {
                "command": "jupyter.insertCellBelow",
                "title": "%jupyter.command.jupyter.insertCellBelow.title%",
                "category": "Jupyter",
                "enablement": "!jupyter.webExtension"
            },
            {
                "command": "jupyter.insertCellAbove",
                "title": "%jupyter.command.jupyter.insertCellAbove.title%",
                "category": "Jupyter",
                "enablement": "!jupyter.webExtension"
            },
            {
                "command": "jupyter.deleteCells",
                "title": "%jupyter.command.jupyter.deleteCells.title%",
                "category": "Jupyter",
                "enablement": "!jupyter.webExtension"
            },
            {
                "command": "jupyter.selectCell",
                "title": "%jupyter.command.jupyter.selectCell.title%",
                "category": "Jupyter",
                "enablement": "!jupyter.webExtension"
            },
            {
                "command": "jupyter.selectCellContents",
                "title": "%jupyter.command.jupyter.selectCellContents.title%",
                "category": "Jupyter",
                "enablement": "!jupyter.webExtension"
            },
            {
                "command": "jupyter.extendSelectionByCellAbove",
                "title": "%jupyter.command.jupyter.extendSelectionByCellAbove.title%",
                "category": "Jupyter",
                "enablement": "!jupyter.webExtension"
            },
            {
                "command": "jupyter.extendSelectionByCellBelow",
                "title": "%jupyter.command.jupyter.extendSelectionByCellBelow.title%",
                "category": "Jupyter",
                "enablement": "!jupyter.webExtension"
            },
            {
                "command": "jupyter.moveCellsUp",
                "title": "%jupyter.command.jupyter.moveCellsUp.title%",
                "category": "Jupyter",
                "enablement": "!jupyter.webExtension"
            },
            {
                "command": "jupyter.moveCellsDown",
                "title": "%jupyter.command.jupyter.moveCellsDown.title%",
                "category": "Jupyter",
                "enablement": "!jupyter.webExtension"
            },
            {
                "command": "jupyter.changeCellToMarkdown",
                "title": "%jupyter.command.jupyter.changeCellToMarkdown.title%",
                "category": "Jupyter",
                "enablement": "!jupyter.webExtension"
            },
            {
                "command": "jupyter.changeCellToCode",
                "title": "%jupyter.command.jupyter.changeCellToCode.title%",
                "category": "Jupyter",
                "enablement": "!jupyter.webExtension"
            },
            {
                "command": "jupyter.gotoNextCellInFile",
                "title": "%jupyter.command.jupyter.gotoNextCellInFile.title%",
                "category": "Jupyter",
                "enablement": "!jupyter.webExtension"
            },
            {
                "command": "jupyter.gotoPrevCellInFile",
                "title": "%jupyter.command.jupyter.gotoPrevCellInFile.title%",
                "category": "Jupyter",
                "enablement": "!jupyter.webExtension"
            },
            {
                "command": "jupyter.runcurrentcelladvance",
                "title": "%jupyter.command.jupyter.runcurrentcelladvance.title%",
                "category": "Jupyter",
                "enablement": "isWorkspaceTrusted"
            },
            {
                "command": "jupyter.runcurrentcellandallbelow.palette",
                "title": "%jupyter.command.jupyter.runcurrentcellandallbelow.palette.title%",
                "category": "Jupyter",
                "enablement": "isWorkspaceTrusted"
            },
            {
                "command": "jupyter.runallcellsabove.palette",
                "title": "%jupyter.command.jupyter.runallcellsabove.palette.title%",
                "category": "Jupyter",
                "enablement": "isWorkspaceTrusted"
            },
            {
                "command": "jupyter.debugcurrentcell.palette",
                "title": "%jupyter.command.jupyter.debugcurrentcell.palette.title%",
                "category": "Jupyter",
                "enablement": "isWorkspaceTrusted && !jupyter.webExtension"
            },
            {
                "command": "jupyter.execSelectionInteractive",
                "title": "%jupyter.command.jupyter.execSelectionInteractive.title%",
                "category": "Jupyter",
                "enablement": "isWorkspaceTrusted"
            },
            {
                "command": "jupyter.createnewinteractive",
                "title": "%jupyter.command.jupyter.createnewinteractive.title%",
                "category": "Jupyter",
                "enablement": "isWorkspaceTrusted"
            },
            {
                "command": "jupyter.runFileInteractive",
                "title": "%jupyter.command.jupyter.runFileInteractive.title%",
                "icon": "$(play)",
                "category": "Jupyter",
                "enablement": "isWorkspaceTrusted"
            },
            {
                "command": "jupyter.debugFileInteractive",
                "title": "%jupyter.command.jupyter.debugFileInteractive.title%",
                "category": "Jupyter",
                "enablement": "isWorkspaceTrusted && !jupyter.webExtension"
            },
            {
                "command": "jupyter.runallcells",
                "title": "%jupyter.command.jupyter.runallcells.title%",
                "category": "Jupyter",
                "enablement": "isWorkspaceTrusted"
            },
            {
                "command": "jupyter.runallcellsabove",
                "title": "%jupyter.command.jupyter.runallcellsabove.title%",
                "category": "Jupyter",
                "enablement": "isWorkspaceTrusted"
            },
            {
                "command": "jupyter.runcellandallbelow",
                "title": "%jupyter.command.jupyter.runcellandallbelow.title%",
                "category": "Jupyter",
                "enablement": "isWorkspaceTrusted"
            },
            {
                "command": "jupyter.runcell",
                "title": "%jupyter.command.jupyter.runcell.title%",
                "category": "Jupyter",
                "enablement": "isWorkspaceTrusted"
            },
            {
                "command": "jupyter.runtoline",
                "title": "%jupyter.command.jupyter.runtoline.title%",
                "category": "Jupyter",
                "enablement": "isWorkspaceTrusted"
            },
            {
                "command": "jupyter.runfromline",
                "title": "%jupyter.command.jupyter.runfromline.title%",
                "category": "Jupyter",
                "enablement": "isWorkspaceTrusted"
            },
            {
                "command": "jupyter.importnotebookfile",
                "title": "%jupyter.command.jupyter.importnotebookfile.title%",
                "category": "Jupyter",
                "enablement": "isWorkspaceTrusted && !jupyter.webExtension"
            },
            {
                "command": "jupyter.exportfileasnotebook",
                "title": "%jupyter.command.jupyter.exportfileasnotebook.title%",
                "category": "Jupyter",
                "enablement": "isWorkspaceTrusted && !jupyter.webExtension"
            },
            {
                "command": "jupyter.interruptkernel",
                "title": "%jupyter.command.jupyter.interruptkernel.title%",
                "shortTitle": "%jupyter.command.jupyter.interruptkernel.shorttitle%",
                "category": "Jupyter",
                "icon": {
                    "light": "resources/light/interrupt.svg",
                    "dark": "resources/dark/interrupt.svg"
                },
                "enablement": "isWorkspaceTrusted && jupyter.interactive.canInterruptNotebookKernel"
            },
            {
                "command": "jupyter.restartkernel",
                "title": "%jupyter.command.jupyter.restartkernel.title%",
                "shortTitle": "%jupyter.command.jupyter.restartkernel.shorttitle%",
                "category": "Jupyter",
                "icon": {
                    "light": "resources/light/restart-kernel.svg",
                    "dark": "resources/dark/restart-kernel.svg"
                },
                "enablement": "isWorkspaceTrusted && (jupyter.interactive.canRestartNotebookKernel || (notebookKernel =~ /^ms-toolsai.jupyter\\// && jupyter.notebookeditor.canrestartNotebookkernel))"
            },
            {
                "command": "jupyter.restartkernelandrunallcells",
                "title": "%jupyter.command.jupyter.restartkernelandrunallcells.title%",
                "shortTitle": "%jupyter.command.jupyter.restartkernelandrunallcells.shorttitle%",
                "category": "Jupyter",
                "enablement": "isWorkspaceTrusted && (jupyter.interactive.canRestartNotebookKernel || (notebookKernel =~ /^ms-toolsai.jupyter\\// && jupyter.notebookeditor.canrestartNotebookkernel))"
            },
            {
                "command": "jupyter.restartkernelandrunuptoselectedcell",
                "title": "%jupyter.command.jupyter.restartkernelandrunuptoselectedcell.title%",
                "shortTitle": "%jupyter.command.jupyter.restartkernelandrunuptoselectedcell.title%",
                "category": "Jupyter",
                "enablement": "isWorkspaceTrusted && (notebookKernel =~ /^ms-toolsai.jupyter\\// && jupyter.notebookeditor.canrestartNotebookkernel)"
            },
            {
                "command": "jupyter.notebookeditor.addcellbelow",
                "title": "%jupyter.command.jupyter.notebookeditor.addcellbelow.title%",
                "category": "Notebook",
                "enablement": "!jupyter.webExtension"
            },
            {
                "command": "jupyter.notebookeditor.removeallcells",
                "title": "%jupyter.command.jupyter.notebookeditor.removeallcells.title%",
                "category": "Notebook",
                "enablement": "!jupyter.webExtension"
            },
            {
                "command": "jupyter.expandallcells",
                "title": "%jupyter.command.jupyter.expandallcells.title%",
                "shortTitle": "%jupyter.command.jupyter.expandallcells.shorttitle%",
                "category": "Jupyter",
                "icon": "$(expand-all)"
            },
            {
                "command": "jupyter.collapseallcells",
                "title": "%jupyter.command.jupyter.collapseallcells.title%",
                "shortTitle": "%jupyter.command.jupyter.collapseallcells.shorttitle%",
                "category": "Jupyter",
                "icon": "$(collapse-all)"
            },
            {
                "command": "jupyter.addcellbelow",
                "title": "%jupyter.command.jupyter.addcellbelow.title%",
                "category": "Jupyter",
                "enablement": "!jupyter.webExtension"
            },
            {
                "command": "jupyter.createnewnotebook",
                "title": "%jupyter.command.jupyter.createnewnotebook.title%",
                "category": "Jupyter",
                "enablement": "!jupyter.webExtension"
            },
            {
                "command": "jupyter.scrolltocell",
                "title": "%jupyter.command.jupyter.scrolltocell.title%",
                "category": "Jupyter",
                "enablement": "!jupyter.webExtension"
            },
            {
                "command": "jupyter.latestExtension",
                "title": "DataScience.latestExtension",
                "category": "Jupyter",
                "enablement": "!jupyter.webExtension"
            },
            {
                "command": "jupyter.showDataViewer",
                "title": "%jupyter.command.jupyter.showDataViewer.title%",
                "enablement": "!jupyter.webExtension",
                "category": "Jupyter"
            },
            {
                "command": "jupyter.clearSavedJupyterUris",
                "title": "%jupyter.command.jupyter.clearSavedJupyterUris.title%",
                "category": "Jupyter"
            },
            {
                "command": "jupyter.openVariableView",
                "title": "%jupyter.command.jupyter.openVariableView.title%",
                "shortTitle": "%jupyter.command.jupyter.openVariableView.shorttitle%",
                "icon": "$(variable-group)",
                "category": "Jupyter",
                "enablement": "notebookType == jupyter-notebook && isWorkspaceTrusted || isCompositeNotebook && isWorkspaceTrusted"
            },
            {
                "command": "jupyter.openOutlineView",
                "title": "%jupyter.command.jupyter.openOutlineView.title%",
                "shortTitle": "%jupyter.command.jupyter.openOutlineView.shorttitle%",
                "icon": "$(list-unordered)",
                "category": "Jupyter",
                "enablement": "notebookType == jupyter-notebook"
            },
            {
                "command": "jupyter.refreshDataViewer",
                "title": "%DataScience.refreshDataViewerCommandPalette%",
                "category": "Jupyter",
                "enablement": "jupyter.dataViewerActive && isWorkspaceTrusted"
            },
            {
                "command": "jupyter.interactive.clearAllCells",
                "title": "%DataScience.interactiveClearAllCells%",
                "icon": "$(close)",
                "category": "Jupyter"
            },
            {
                "command": "jupyter.interactive.goToCode",
                "title": "%DataScience.interactiveGoToCode%",
                "icon": "$(go-to-file)",
                "category": "Jupyter"
            },
            {
                "command": "jupyter.interactive.exportasnotebook",
                "title": "%DataScience.exportDialogTitle%",
                "shortTitle": "%DataScience.exportAsNotebook.shorttitle%",
                "icon": "$(save-as)",
                "enablement": "notebookType == interactive",
                "category": "Jupyter"
            },
            {
                "command": "jupyter.interactive.exportas",
                "title": "%DataScience.notebookExport%",
                "icon": {
                    "light": "resources/light/export_to_python.svg",
                    "dark": "resources/dark/export_to_python.svg"
                },
                "enablement": "notebookType == interactive",
                "category": "Jupyter"
            },
            {
                "command": "jupyter.interactive.copyCell",
                "title": "%DataScience.interactiveCopyCell%",
                "icon": "$(copy)",
                "category": "Jupyter"
            },
            {
                "command": "jupyter.runInDedicatedExtensionHost",
                "title": "%DataScience.runInDedicatedExtensionHost%",
                "enablement": "!jupyter.webExtension",
                "category": "Jupyter"
            },
            {
                "command": "jupyter.continueEditSessionInCodespace",
                "title": "Continue On Codespace",
                "shortTitle": "Continue On",
                "icon": "$(vm)",
                "enablement": "true",
                "category": "Jupyter"
            },
            {
                "command": "jupyter.selectPrecedentCells",
                "title": "Select Precedent Cells",
                "icon": "$(gather)",
                "enablement": "isWorkspaceTrusted && !jupyter.webExtension",
                "category": "Jupyter"
            },
            {
                "command": "jupyter.selectDependentCells",
                "title": "Select Dependent Cells",
                "enablement": "isWorkspaceTrusted && !jupyter.webExtension",
                "category": "Jupyter"
            },
            {
                "command": "jupyter.runPrecedentCells",
                "title": "Execute with Precedent Cells",
                "enablement": "isWorkspaceTrusted && !jupyter.webExtension",
                "category": "Jupyter"
            },
            {
                "command": "jupyter.runDependentCells",
                "title": "Execute with Dependent Cells",
                "enablement": "isWorkspaceTrusted && !jupyter.webExtension",
                "category": "Jupyter"
            },
            {
                "command": "jupyter.debugCellSymbols",
                "title": "Debug Cell Symbols",
                "icon": "$(debug-alt-small)",
                "enablement": "isWorkspaceTrusted && !jupyter.webExtension",
                "category": "Jupyter"
            },
            {
                "command": "jupyter.listPipPackages",
                "title": "List Pip Packages",
                "enablement": "isWorkspaceTrusted && !jupyter.webExtension",
                "category": "Jupyter"
            },
            {
                "command": "jupyter.listVariables",
                "title": "List Variables",
                "enablement": "isWorkspaceTrusted && !jupyter.webExtension",
                "category": "Jupyter"
            }
        ],
        "submenus": [
            {
                "id": "editor.interactiveWindow.context",
                "label": "%jupyter.command.editor.interactiveWindow.context.label%"
            }
        ],
        "menus": {
            "editor/context": [
                {
                    "submenu": "editor.interactiveWindow.context",
                    "group": "Jupyter2"
                },
                {
                    "when": "editorFocus && editorLangId == python && jupyter.hascodecells && !notebookEditorFocused && isWorkspaceTrusted",
                    "command": "jupyter.exportfileasnotebook",
                    "group": "Jupyter3@2"
                }
            ],
            "editor.interactiveWindow.context": [
                {
                    "when": "editorFocus && editorLangId == python && jupyter.hascodecells && !notebookEditorFocused && isWorkspaceTrusted",
                    "command": "jupyter.runallcells",
                    "group": "Jupyter2"
                },
                {
                    "when": "editorFocus && editorLangId == python && jupyter.hascodecells && !notebookEditorFocused && isWorkspaceTrusted",
                    "command": "jupyter.runcurrentcell",
                    "group": "Jupyter2"
                },
                {
                    "when": "editorFocus && editorLangId == python && jupyter.hascodecells && !notebookEditorFocused && isWorkspaceTrusted",
                    "command": "jupyter.runcurrentcelladvance",
                    "group": "Jupyter2"
                },
                {
                    "command": "jupyter.runFileInteractive",
                    "group": "Jupyter2",
                    "when": "editorFocus && editorLangId == python && !notebookEditorFocused && isWorkspaceTrusted"
                },
                {
                    "command": "jupyter.runfromline",
                    "group": "Jupyter2",
                    "when": "editorFocus && editorLangId == python && !notebookEditorFocused && isWorkspaceTrusted"
                },
                {
                    "command": "jupyter.runtoline",
                    "group": "Jupyter2",
                    "when": "editorFocus && editorLangId == python && !notebookEditorFocused && isWorkspaceTrusted"
                },
                {
                    "command": "jupyter.execSelectionInteractive",
                    "group": "Jupyter2",
                    "when": "editorFocus && editorLangId == python && !notebookEditorFocused && isWorkspaceTrusted"
                }
            ],
            "editor/title": [
                {
                    "command": "jupyter.restartkernel",
                    "title": "%jupyter.command.jupyter.restartkernel.title%",
                    "group": "navigation@1",
                    "when": "notebookKernel =~ /^ms-toolsai.jupyter\\// && notebookType == 'jupyter-notebook' && isWorkspaceTrusted && jupyter.notebookeditor.canrestartNotebookkernel && config.notebook.globalToolbar != true"
                },
                {
                    "command": "jupyter.openVariableView",
                    "title": "%jupyter.command.jupyter.openVariableView.title%",
                    "group": "navigation@2",
                    "when": "notebookKernel =~ /^ms-toolsai.jupyter\\// && notebookType == 'jupyter-notebook' && isWorkspaceTrusted && config.notebook.globalToolbar != true && jupyter.ispythonnotebook"
                },
                {
                    "command": "jupyter.openOutlineView",
                    "title": "%jupyter.command.jupyter.openOutlineView.title%",
                    "group": "navigation@3",
                    "when": "notebookKernel =~ /^ms-toolsai.jupyter\\// && notebookType == 'jupyter-notebook' && config.jupyter.showOutlineButtonInNotebookToolbar && config.notebook.globalToolbar != true"
                },
                {
                    "command": "jupyter.notebookeditor.export",
                    "title": "%DataScience.notebookExportAs%",
                    "group": "navigation@4",
                    "when": "notebookType == 'jupyter-notebook' && isWorkspaceTrusted && config.notebook.globalToolbar != true"
                },
                {
                    "command": "jupyter.continueEditSessionInCodespace",
                    "group": "navigation@5",
                    "when": "notebookType == 'jupyter-notebook' && jupyter.kernelSource == 'github-codespaces' && config.notebook.globalToolbar != true"
                }
            ],
            "notebook/toolbar": [
                {
                    "command": "deepnote.manageIntegrations",
                    "group": "navigation@0",
                    "when": "notebookType == 'deepnote'"
                },
                {
                    "command": "jupyter.restartkernel",
                    "group": "navigation/execute@5",
                    "when": "notebookKernel =~ /^ms-toolsai.jupyter\\// && notebookType == 'jupyter-notebook' && notebookType != 'deepnote' && isWorkspaceTrusted && jupyter.kernel.isjupyter"
                },
                {
                    "command": "jupyter.openVariableView",
                    "group": "navigation@1",
                    "when": "notebookKernel =~ /^ms-toolsai.jupyter\\// && notebookType == 'jupyter-notebook' && notebookType != 'deepnote' && isWorkspaceTrusted && jupyter.ispythonnotebook && jupyter.kernel.isjupyter"
                },
                {
                    "command": "jupyter.openOutlineView",
                    "group": "navigation@2",
                    "when": "notebookType == 'jupyter-notebook' && notebookType != 'deepnote' && config.jupyter.showOutlineButtonInNotebookToolbar"
                },
                {
                    "command": "jupyter.continueEditSessionInCodespace",
                    "group": "navigation@3",
                    "when": "notebookType == 'jupyter-notebook' && notebookType != 'deepnote' && jupyter.kernelSource == 'github-codespaces'"
                },
                {
                    "command": "jupyter.notebookeditor.export",
                    "group": "Jupyter",
                    "when": "notebookType == 'jupyter-notebook' && notebookType != 'deepnote' && isWorkspaceTrusted"
                },
                {
                    "command": "jupyter.replayPylanceLogStep",
                    "group": "navigation@1",
                    "when": "notebookType == 'jupyter-notebook' && notebookType != 'deepnote' && isWorkspaceTrusted && jupyter.replayLogLoaded"
                }
            ],
            "notebook/cell/title": [
                {
                    "command": "jupyter.runByLine",
                    "when": "notebookKernel =~ /^ms-toolsai.jupyter\\// && notebookType == jupyter-notebook && notebookType != deepnote && jupyter.ispythonnotebook && notebookCellType == code && isWorkspaceTrusted && resource not in jupyter.notebookeditor.runByLineDocuments || !notebookKernel && notebookType == jupyter-notebook && notebookType != deepnote && jupyter.ispythonnotebook && notebookCellType == code && isWorkspaceTrusted",
                    "group": "inline/cell@0"
                },
                {
                    "command": "jupyter.runByLineNext",
                    "when": "notebookCellResource in jupyter.notebookeditor.runByLineCells && notebookType != deepnote",
                    "group": "inline/cell@0"
                },
                {
                    "command": "jupyter.runByLineStop",
                    "when": "notebookCellResource in jupyter.notebookeditor.runByLineCells && notebookType != deepnote && notebookCellToolbarLocation == left",
                    "group": "inline/cell@1"
                },
                {
                    "command": "jupyter.runByLineStop",
                    "when": "notebookCellResource in jupyter.notebookeditor.runByLineCells && notebookType != deepnote && notebookCellToolbarLocation == right",
                    "group": "inline/cell@0"
                },
                {
                    "command": "jupyter.selectPrecedentCells",
                    "when": "notebookType == 'jupyter-notebook' && notebookType != 'deepnote' && isWorkspaceTrusted && config.jupyter.executionAnalysis.enabled",
                    "group": "executionAnalysis@0"
                },
                {
                    "command": "jupyter.selectDependentCells",
                    "when": "notebookType == 'jupyter-notebook' && notebookType != 'deepnote' && isWorkspaceTrusted && config.jupyter.executionAnalysis.enabled",
                    "group": "executionAnalysis@1"
                }
            ],
            "notebook/cell/execute": [
                {
                    "command": "jupyter.runAndDebugCell",
                    "when": "notebookKernel =~ /^ms-toolsai.jupyter\\// && jupyter.ispythonnotebook && notebookType != deepnote && notebookCellType == code && isWorkspaceTrusted && resource not in jupyter.notebookeditor.debugDocuments || !notebookKernel && jupyter.ispythonnotebook && notebookType != deepnote && notebookCellType == code && isWorkspaceTrusted",
                    "group": "jupyterCellExecute@0"
                },
                {
                    "command": "jupyter.runPrecedentCells",
                    "when": "notebookKernel =~ /^ms-toolsai.jupyter\\// && jupyter.ispythonnotebook && notebookType != deepnote && notebookCellType == code && isWorkspaceTrusted && config.jupyter.executionAnalysis.enabled",
                    "group": "jupyterCellExecute@1"
                },
                {
                    "command": "jupyter.runDependentCells",
                    "when": "notebookKernel =~ /^ms-toolsai.jupyter\\// && jupyter.ispythonnotebook && notebookType != deepnote && notebookCellType == code && isWorkspaceTrusted && config.jupyter.executionAnalysis.enabled",
                    "group": "jupyterCellExecute@2"
                }
            ],
            "interactive/toolbar": [
                {
                    "command": "jupyter.interactive.clearAllCells",
                    "group": "navigation@0",
                    "when": "isWorkspaceTrusted && notebookKernel =~ /^ms-toolsai.jupyter\\// || isWorkspaceTrusted && !notebookKernel"
                },
                {
                    "command": "jupyter.restartkernel",
                    "group": "navigation@1",
                    "when": "isWorkspaceTrusted && notebookKernel =~ /^ms-toolsai.jupyter\\// || isWorkspaceTrusted && !notebookKernel"
                },
                {
                    "command": "jupyter.openVariableView",
                    "group": "navigation@3",
                    "when": "isWorkspaceTrusted && notebookKernel =~ /^ms-toolsai.jupyter\\// || isWorkspaceTrusted && !notebookKernel"
                },
                {
                    "command": "jupyter.interactive.exportasnotebook",
                    "group": "navigation@4",
                    "when": "isWorkspaceTrusted && notebookKernel =~ /^ms-toolsai.jupyter\\// || isWorkspaceTrusted && !notebookKernel"
                },
                {
                    "command": "jupyter.interactive.exportas",
                    "group": "navigation@5",
                    "when": "isWorkspaceTrusted && notebookKernel =~ /^ms-toolsai.jupyter\\// || isWorkspaceTrusted && !notebookKernel"
                },
                {
                    "command": "jupyter.expandallcells",
                    "group": "navigation@6",
                    "when": "isWorkspaceTrusted && notebookKernel =~ /^ms-toolsai.jupyter\\// || isWorkspaceTrusted && !notebookKernel"
                },
                {
                    "command": "jupyter.collapseallcells",
                    "group": "navigation@7",
                    "when": "isWorkspaceTrusted && notebookKernel =~ /^ms-toolsai.jupyter\\// || isWorkspaceTrusted && !notebookKernel"
                }
            ],
            "interactive/cell/title": [
                {
                    "command": "jupyter.interactive.copyCell",
                    "group": "inline@0",
                    "when": "isWorkspaceTrusted && notebookKernel =~ /^ms-toolsai.jupyter\\// || isWorkspaceTrusted && !notebookKernel"
                },
                {
                    "command": "jupyter.interactive.goToCode",
                    "group": "inline@1",
                    "when": "isWorkspaceTrusted && notebookKernel =~ /^ms-toolsai.jupyter\\// || isWorkspaceTrusted && !notebookKernel"
                }
            ],
            "explorer/context": [
                {
                    "when": "resourceLangId == python && !notebookEditorFocused && isWorkspaceTrusted",
                    "command": "jupyter.runFileInteractive",
                    "group": "Jupyter2"
                },
                {
                    "when": "resourceExtname == .ipynb && isWorkspaceTrusted",
                    "command": "jupyter.importnotebookfile",
                    "group": "Jupyter"
                }
            ],
            "commandPalette": [
                {
                    "command": "jupyter.replayPylanceLog",
                    "title": "%jupyter.commandPalette.jupyter.replayPylanceLog.title%",
                    "when": "jupyter.development && isWorkspaceTrusted"
                },
                {
                    "command": "jupyter.manageAccessToKernels",
                    "title": "%jupyter.command.manageAccessToKernels%"
                },
                {
                    "command": "jupyter.interactive.copyCell",
                    "when": "false"
                },
                {
                    "command": "jupyter.exportAsPythonScript",
                    "title": "%jupyter.command.jupyter.exportAsPythonScript.title%",
                    "category": "Jupyter",
                    "when": "jupyter.isnativeactive && isWorkspaceTrusted && jupyter.ispythonnotebook && isWorkspaceTrusted"
                },
                {
                    "command": "jupyter.refreshDataViewer",
                    "category": "Jupyter",
                    "when": "isWorkspaceTrusted"
                },
                {
                    "command": "jupyter.exportToHTML",
                    "title": "%jupyter.command.jupyter.exportToHTML.title%",
                    "category": "Jupyter",
                    "when": "jupyter.isnativeactive && isWorkspaceTrusted"
                },
                {
                    "command": "jupyter.exportToPDF",
                    "title": "%jupyter.command.jupyter.exportToPDF.title%",
                    "category": "Jupyter",
                    "when": "jupyter.isnativeactive && isWorkspaceTrusted"
                },
                {
                    "command": "jupyter.insertCellBelowPosition",
                    "title": "%jupyter.command.jupyter.insertCellBelowPosition.title%",
                    "category": "Jupyter",
                    "when": "jupyter.hascodecells && !notebookEditorFocused"
                },
                {
                    "command": "jupyter.insertCellBelow",
                    "title": "%jupyter.command.jupyter.insertCellBelow.title%",
                    "category": "Jupyter",
                    "when": "jupyter.hascodecells && !notebookEditorFocused"
                },
                {
                    "command": "jupyter.insertCellAbove",
                    "title": "%jupyter.command.jupyter.insertCellAbove.title%",
                    "category": "Jupyter",
                    "when": "jupyter.hascodecells && !notebookEditorFocused"
                },
                {
                    "command": "jupyter.deleteCells",
                    "title": "%jupyter.command.jupyter.deleteCells.title%",
                    "category": "Jupyter",
                    "when": "jupyter.hascodecells && !notebookEditorFocused"
                },
                {
                    "command": "jupyter.selectCell",
                    "title": "%jupyter.command.jupyter.selectCell.title%",
                    "category": "Jupyter",
                    "when": "jupyter.hascodecells && !notebookEditorFocused"
                },
                {
                    "command": "jupyter.selectCellContents",
                    "title": "%jupyter.command.jupyter.selectCellContents.title%",
                    "category": "Jupyter",
                    "when": "jupyter.hascodecells && !notebookEditorFocused"
                },
                {
                    "command": "jupyter.extendSelectionByCellAbove",
                    "title": "%jupyter.command.jupyter.extendSelectionByCellAbove.title%",
                    "category": "Jupyter",
                    "when": "jupyter.hascodecells && !notebookEditorFocused"
                },
                {
                    "command": "jupyter.extendSelectionByCellBelow",
                    "title": "%jupyter.command.jupyter.extendSelectionByCellBelow.title%",
                    "category": "Jupyter",
                    "when": "jupyter.hascodecells && !notebookEditorFocused"
                },
                {
                    "command": "jupyter.moveCellsUp",
                    "title": "%jupyter.command.jupyter.moveCellsUp.title%",
                    "category": "Jupyter",
                    "when": "jupyter.hascodecells && !notebookEditorFocused"
                },
                {
                    "command": "jupyter.moveCellsDown",
                    "title": "%jupyter.command.jupyter.moveCellsDown.title%",
                    "category": "Jupyter",
                    "when": "jupyter.hascodecells && !notebookEditorFocused"
                },
                {
                    "command": "jupyter.changeCellToMarkdown",
                    "title": "%jupyter.command.jupyter.changeCellToMarkdown.title%",
                    "category": "Jupyter",
                    "when": "jupyter.hascodecells && !notebookEditorFocused"
                },
                {
                    "command": "jupyter.changeCellToCode",
                    "title": "%jupyter.command.jupyter.changeCellToCode.title%",
                    "category": "Jupyter",
                    "when": "jupyter.hascodecells && !notebookEditorFocused"
                },
                {
                    "command": "jupyter.gotoNextCellInFile",
                    "title": "%jupyter.command.jupyter.gotoNextCellInFile.title%",
                    "category": "Jupyter",
                    "when": "jupyter.hascodecells && !notebookEditorFocused"
                },
                {
                    "command": "jupyter.gotoPrevCellInFile",
                    "title": "%jupyter.command.jupyter.gotoPrevCellInFile.title%",
                    "category": "Jupyter",
                    "when": "jupyter.hascodecells && !notebookEditorFocused"
                },
                {
                    "command": "jupyter.runcurrentcell",
                    "title": "%jupyter.command.jupyter.runcurrentcell.title%",
                    "category": "Jupyter",
                    "when": "jupyter.hascodecells && jupyter.ispythonornativeactive && !jupyter.havenativecells && isWorkspaceTrusted"
                },
                {
                    "command": "jupyter.runcurrentcelladvance",
                    "title": "%jupyter.command.jupyter.runcurrentcelladvance.title%",
                    "category": "Jupyter",
                    "when": "jupyter.hascodecells && jupyter.ispythonornativeactive && !jupyter.havenativecells && isWorkspaceTrusted"
                },
                {
                    "command": "jupyter.runcurrentcellandallbelow.palette",
                    "title": "%jupyter.command.jupyter.runcurrentcellandallbelow.palette.title%",
                    "category": "Jupyter",
                    "when": "jupyter.hascodecells && jupyter.ispythonornativeactive && !jupyter.havenativecells && isWorkspaceTrusted"
                },
                {
                    "command": "jupyter.runallcellsabove.palette",
                    "title": "%jupyter.command.jupyter.runallcellsabove.palette.title%",
                    "category": "Jupyter",
                    "when": "jupyter.hascodecells && jupyter.ispythonornativeactive && !jupyter.havenativecells && isWorkspaceTrusted"
                },
                {
                    "command": "jupyter.debugcurrentcell.palette",
                    "title": "%jupyter.command.jupyter.debugcurrentcell.palette.title%",
                    "category": "Jupyter",
                    "when": "editorLangId == python && jupyter.hascodecells && isWorkspaceTrusted"
                },
                {
                    "command": "jupyter.createnewinteractive",
                    "title": "%jupyter.command.jupyter.createnewinteractive.title%",
                    "category": "Jupyter",
                    "when": "isWorkspaceTrusted"
                },
                {
                    "command": "jupyter.runallcells",
                    "title": "%jupyter.command.jupyter.runallcells.title%",
                    "category": "Jupyter",
                    "when": "jupyter.hascodecells && jupyter.ispythonornativeactive && isWorkspaceTrusted"
                },
                {
                    "command": "jupyter.scrolltocell",
                    "title": "%jupyter.command.jupyter.scrolltocell.title%",
                    "category": "Jupyter",
                    "when": "false"
                },
                {
                    "command": "jupyter.debugcell",
                    "title": "%jupyter.command.jupyter.debugcell.title%",
                    "category": "Jupyter",
                    "when": "config.noExists"
                },
                {
                    "command": "jupyter.runcell",
                    "title": "%jupyter.command.jupyter.runcell.title%",
                    "category": "Jupyter",
                    "when": "config.noExists"
                },
                {
                    "command": "jupyter.runFileInteractive",
                    "title": "%jupyter.command.jupyter.runFileInteractive.title%",
                    "category": "Jupyter",
                    "when": "editorLangId == python && !notebookEditorFocused && isWorkspaceTrusted"
                },
                {
                    "command": "jupyter.debugFileInteractive",
                    "title": "%jupyter.command.jupyter.debugFileInteractive.title%",
                    "category": "Jupyter",
                    "when": "editorLangId == python && !notebookEditorFocused && isWorkspaceTrusted"
                },
                {
                    "command": "jupyter.exportfileasnotebook",
                    "title": "%jupyter.command.jupyter.exportfileasnotebook.title%",
                    "category": "Jupyter",
                    "when": "jupyter.ispythonorinteractiveeactive && !notebookEditorFocused && isWorkspaceTrusted"
                },
                {
                    "command": "jupyter.restartkernel",
                    "title": "%jupyter.command.jupyter.restartkernel.title%",
                    "category": "Jupyter",
                    "when": "(jupyter.ispythonorinteractiveeactive || jupyter.isnativeactive) && isWorkspaceTrusted"
                },
                {
                    "command": "jupyter.notebookeditor.removeallcells",
                    "title": "%jupyter.command.jupyter.notebookeditor.removeallcells.title%",
                    "category": "Notebook",
                    "when": "jupyter.havenativecells && jupyter.isnativeactive && isWorkspaceTrusted"
                },
                {
                    "command": "jupyter.notebookeditor.addcellbelow",
                    "title": "%jupyter.command.jupyter.notebookeditor.addcellbelow.title%",
                    "category": "Notebook",
                    "when": "jupyter.isnativeactive && isWorkspaceTrusted"
                },
                {
                    "command": "jupyter.expandallcells",
                    "title": "%jupyter.command.jupyter.expandallcells.title%",
                    "shortTitle": "%jupyter.command.jupyter.expandallcells.shorttitle%",
                    "category": "Jupyter",
                    "when": "jupyter.isinteractiveactive"
                },
                {
                    "command": "jupyter.collapseallcells",
                    "title": "%jupyter.command.jupyter.collapseallcells.title%",
                    "shortTitle": "%jupyter.command.jupyter.collapseallcells.shorttitle%",
                    "category": "Jupyter",
                    "when": "jupyter.isinteractiveactive"
                },
                {
                    "command": "jupyter.runcellandallbelow",
                    "category": "Jupyter",
                    "when": "config.noExists"
                },
                {
                    "command": "jupyter.runallcellsabove",
                    "category": "Jupyter",
                    "when": "config.noExists"
                },
                {
                    "command": "jupyter.debugcontinue",
                    "category": "Jupyter",
                    "when": "config.noExists"
                },
                {
                    "command": "jupyter.debugstop",
                    "category": "Jupyter",
                    "when": "config.noExists"
                },
                {
                    "command": "jupyter.debugstepover",
                    "category": "Jupyter",
                    "when": "config.noExists"
                },
                {
                    "command": "jupyter.debugcell",
                    "category": "Jupyter",
                    "when": "config.noExists"
                },
                {
                    "command": "jupyter.addcellbelow",
                    "title": "%jupyter.command.jupyter.addcellbelow.title%",
                    "category": "Jupyter",
                    "when": "jupyter.hascodecells && jupyter.ispythonornativeactive"
                },
                {
                    "command": "jupyter.createnewnotebook",
                    "category": "Jupyter",
                    "when": "false"
                },
                {
                    "command": "jupyter.runtoline",
                    "category": "Jupyter",
                    "when": "config.noExists"
                },
                {
                    "command": "jupyter.runfromline",
                    "category": "Jupyter",
                    "when": "config.noExists"
                },
                {
                    "command": "jupyter.execSelectionInteractive",
                    "category": "Jupyter",
                    "when": "editorLangId == python && !notebookEditorFocused && isWorkspaceTrusted"
                },
                {
                    "command": "jupyter.latestExtension",
                    "title": "%DataScience.latestExtension%",
                    "category": "Jupyter",
                    "when": "false"
                },
                {
                    "command": "jupyter.export",
                    "title": "%DataScience.notebookExportAs%",
                    "category": "Jupyter",
                    "when": "false"
                },
                {
                    "command": "jupyter.notebookeditor.export",
                    "title": "%DataScience.notebookExportAs%",
                    "category": "Notebook",
                    "when": "false"
                },
                {
                    "command": "jupyter.showDataViewer",
                    "category": "Jupyter",
                    "when": "false"
                },
                {
                    "command": "jupyter.openVariableView",
                    "title": "%jupyter.command.jupyter.openVariableView.title%",
                    "category": "Jupyter",
                    "when": "notebookType == jupyter-notebook && isWorkspaceTrusted"
                },
                {
                    "command": "jupyter.openOutlineView",
                    "title": "%jupyter.command.jupyter.openOutlineView.title%",
                    "category": "Jupyter",
                    "when": "notebookType == jupyter-notebook && isWorkspaceTrusted"
                },
                {
                    "command": "jupyter.interactive.goToCode",
                    "when": "false"
                },
                {
                    "command": "jupyter.interactive.clearAllCells",
                    "when": "editorFocus && editorLangId == python || activeEditor == 'workbench.editor.interactive'"
                },
                {
                    "command": "jupyter.clearSavedJupyterUris",
                    "title": "%jupyter.command.jupyter.clearSavedJupyterUris.title%"
                },
                {
                    "command": "jupyter.selectPrecedentCells",
                    "when": "config.jupyter.executionAnalysis.enabled"
                },
                {
                    "command": "jupyter.selectDependentCells",
                    "when": "config.jupyter.executionAnalysis.enabled"
                },
                {
                    "command": "jupyter.runPrecedentCells",
                    "when": "config.jupyter.executionAnalysis.enabled"
                },
                {
                    "command": "jupyter.runDependentCells",
                    "when": "config.jupyter.executionAnalysis.enabled"
                },
                {
                    "command": "jupyter.debugCellSymbols",
                    "when": "config.jupyter.executionAnalysis.enabled"
                },
                {
                    "command": "jupyter.listPipPackages",
                    "when": "false"
                },
                {
                    "command": "jupyter.listVariables",
                    "when": "false"
                }
            ],
            "debug/variables/context": [
                {
                    "command": "jupyter.showDataViewer",
                    "group": "1_view",
                    "when": "debugProtocolVariableMenuContext == 'viewableInDataViewer'"
                }
            ],
            "editor/title/run": [
                {
                    "command": "jupyter.runFileInteractive",
                    "group": "jupyter",
                    "title": "%jupyter.command.jupyter.runFileInteractive.title%",
                    "when": "resourceLangId == python && !isInDiffEditor && isWorkspaceTrusted"
                }
            ],
            "view/item/context": [
                {
                    "command": "deepnote.revealInExplorer",
                    "when": "view == deepnoteExplorer",
                    "group": "inline@2"
                }
            ]
        },
        "configuration": {
            "type": "object",
            "title": "Deepnote",
            "properties": {
                "jupyter.experiments.enabled": {
                    "type": "boolean",
                    "default": true,
                    "description": "%jupyter.configuration.jupyter.experiments.enabled.description%",
                    "scope": "machine"
                },
                "jupyter.showVariableViewWhenDebugging": {
                    "type": "boolean",
                    "default": false,
                    "description": "%jupyter.configuration.jupyter.showVariableViewWhenDebugging.description%",
                    "scope": "resource"
                },
                "jupyter.logging.level": {
                    "type": "string",
                    "default": "info",
                    "enum": [
                        "off",
                        "error",
                        "warn",
                        "info",
                        "debug",
                        "trace"
                    ],
                    "enumDescriptions": [
                        "%jupyter.configuration.jupyter.logging.level.off%",
                        "%jupyter.configuration.jupyter.logging.level.error%",
                        "%jupyter.configuration.jupyter.logging.level.warn%",
                        "%jupyter.configuration.jupyter.logging.level.info%",
                        "%jupyter.configuration.jupyter.logging.level.debug%",
                        "%jupyter.configuration.jupyter.logging.level.trace%"
                    ],
                    "description": "%jupyter.configuration.jupyter.logging.level.description%"
                },
                "jupyter.experiments.optInto": {
                    "type": "array",
                    "default": [],
                    "items": {
                        "enum": [
                            "DoNotWaitForZmqPortsToBeUsed"
                        ]
                    },
                    "markdownDescription": "%jupyter.configuration.jupyter.experiments.optInto.markdownDescription%",
                    "scope": "application"
                },
                "jupyter.experiments.optOutFrom": {
                    "type": "array",
                    "default": [],
                    "items": {
                        "enum": [
                            "DoNotWaitForZmqPortsToBeUsed"
                        ]
                    },
                    "markdownDescription": "%jupyter.configuration.jupyter.experiments.optOutFrom.markdownDescription%",
                    "scope": "application"
                },
                "jupyter.widgetScriptSources": {
                    "type": "array",
                    "default": [],
                    "items": {
                        "oneOf": [
                            {
                                "type": "string",
                                "const": "jsdelivr.com",
                                "description": "%jupyter.configuration.jupyter.widgetScriptSources.items.enumDescriptions.0%"
                            },
                            {
                                "type": "string",
                                "const": "unpkg.com",
                                "description": "%jupyter.configuration.jupyter.widgetScriptSources.items.enumDescriptions.1%"
                            },
                            {
                                "type": "string",
                                "description": "%jupyter.configuration.jupyter.widgetScriptSources.items.custom%",
                                "format": "uri"
                            }
                        ]
                    },
                    "uniqueItems": true,
                    "markdownDescription": "%jupyter.configuration.jupyter.widgetScriptSources.markdownDescription%",
                    "scope": "resource"
                },
                "jupyter.askForLargeDataFrames": {
                    "type": "boolean",
                    "default": true,
                    "description": "%jupyter.configuration.jupyter.askForLargeDataFrames.description%",
                    "scope": "application"
                },
                "jupyter.askForKernelRestart": {
                    "type": "boolean",
                    "default": true,
                    "description": "%jupyter.configuration.jupyter.askForKernelRestart.description%"
                },
                "jupyter.exportWithOutputEnabled": {
                    "type": "boolean",
                    "default": false,
                    "description": "%jupyter.configuration.jupyter.exportWithOutputEnabled.description%",
                    "scope": "resource"
                },
                "jupyter.jupyterLaunchTimeout": {
                    "type": "number",
                    "default": 60000,
                    "description": "%jupyter.configuration.jupyter.jupyterLaunchTimeout.description%"
                },
                "jupyter.jupyterLaunchRetries": {
                    "type": "number",
                    "default": 3,
                    "description": "%jupyter.configuration.jupyter.jupyterLaunchRetries.description%"
                },
                "jupyter.jupyterCommandLineArguments": {
                    "type": "array",
                    "default": [],
                    "description": "%jupyter.configuration.jupyter.jupyterCommandLineArguments.description%",
                    "scope": "resource"
                },
                "jupyter.notebookFileRoot": {
                    "type": "string",
                    "default": "${fileDirname}",
                    "markdownDescription": "%jupyter.configuration.jupyter.notebookFileRoot.description%",
                    "scope": "resource"
                },
                "jupyter.useDefaultConfigForJupyter": {
                    "type": "boolean",
                    "default": true,
                    "description": "%jupyter.configuration.jupyter.useDefaultConfigForJupyter.description%"
                },
                "jupyter.jupyterInterruptTimeout": {
                    "type": "number",
                    "default": 10000,
                    "description": "%jupyter.configuration.jupyter.jupyterInterruptTimeout.description%"
                },
                "jupyter.interactiveWindow.textEditor.executeSelection": {
                    "type": "boolean",
                    "default": false,
                    "description": "%jupyter.configuration.jupyter.sendSelectionToInteractiveWindow.description%",
                    "scope": "resource"
                },
                "jupyter.interactiveWindow.textEditor.normalizeSelection": {
                    "type": "boolean",
                    "default": false,
                    "description": "%jupyter.configuration.jupyter.normalizeSelectionForInteractiveWindow.description%",
                    "scope": "resource"
                },
                "jupyter.interactiveWindow.splitRunFileIntoCells": {
                    "type": "boolean",
                    "default": true,
                    "description": "%jupyter.configuration.jupyter.splitRunFileIntoCells.description%",
                    "scope": "resource"
                },
                "jupyter.variableExplorerExclude": {
                    "type": "string",
                    "default": "module;function;builtin_function_or_method;ABCMeta;type;ModelMetaclass",
                    "description": "%jupyter.configuration.jupyter.variableExplorerExclude.description%",
                    "scope": "resource"
                },
                "jupyter.interactiveWindow.cellMarker.codeRegex": {
                    "type": "string",
                    "default": "^(#\\s*%%|#\\s*\\<codecell\\>|#\\s*In\\[\\d*?\\]|#\\s*In\\[ \\])",
                    "description": "%jupyter.configuration.jupyter.codeRegularExpression.description%",
                    "scope": "resource"
                },
                "jupyter.interactiveWindow.cellMarker.default": {
                    "type": "string",
                    "default": "# %%",
                    "description": "%jupyter.configuration.jupyter.defaultCellMarker.description%",
                    "scope": "resource"
                },
                "jupyter.interactiveWindow.cellMarker.markdownRegex": {
                    "type": "string",
                    "default": "^(#\\s*%%\\s*\\[markdown\\]|#\\s*\\<markdowncell\\>)",
                    "description": "%jupyter.configuration.jupyter.markdownRegularExpression.description%",
                    "scope": "resource"
                },
                "jupyter.themeMatplotlibPlots": {
                    "type": "boolean",
                    "default": false,
                    "description": "%jupyter.configuration.jupyter.themeMatplotlibPlots.description%"
                },
                "jupyter.interactiveWindow.cellMarker.decorateCells": {
                    "type": "string",
                    "enum": [
                        "currentCell",
                        "allCells",
                        "None"
                    ],
                    "default": "currentCell",
                    "description": "%jupyter.configuration.jupyter.decorateCells.description%",
                    "scope": "resource"
                },
                "jupyter.interactiveWindow.codeLens.enable": {
                    "type": "boolean",
                    "default": true,
                    "description": "%jupyter.configuration.jupyter.enableCellCodeLens.description%",
                    "scope": "resource"
                },
                "jupyter.interactiveWindow.textEditor.autoMoveToNextCell": {
                    "type": "boolean",
                    "default": true,
                    "description": "%jupyter.configuration.jupyter.enableAutoMoveToNextCell.description%",
                    "scope": "resource"
                },
                "jupyter.allowUnauthorizedRemoteConnection": {
                    "type": "boolean",
                    "default": false,
                    "description": "%jupyter.configuration.jupyter.allowUnauthorizedRemoteConnection.description%"
                },
                "jupyter.interactiveWindow.codeLens.commands": {
                    "type": "string",
                    "default": "jupyter.runcell, jupyter.runallcellsabove, jupyter.debugcell",
                    "description": "%jupyter.configuration.jupyter.codeLenses.description%",
                    "scope": "resource"
                },
                "jupyter.interactiveWindow.codeLens.debugCommands": {
                    "type": "string",
                    "default": "jupyter.debugcontinue, jupyter.debugstop, jupyter.debugstepover",
                    "description": "%jupyter.configuration.jupyter.debugCodeLenses.description%",
                    "scope": "resource"
                },
                "jupyter.debugpyDistPath": {
                    "type": "string",
                    "default": "",
                    "description": "%jupyter.configuration.jupyter.debugpyDistPath.description%",
                    "scope": "resource"
                },
                "jupyter.stopOnFirstLineWhileDebugging": {
                    "type": "boolean",
                    "default": true,
                    "description": "%jupyter.configuration.jupyter.stopOnFirstLineWhileDebugging.description%",
                    "scope": "resource"
                },
                "jupyter.disableJupyterAutoStart": {
                    "type": "boolean",
                    "default": false,
                    "description": "%jupyter.configuration.jupyter.disableJupyterAutoStart.description%"
                },
                "jupyter.interactiveWindow.codeLens.enableGotoCell": {
                    "type": "boolean",
                    "default": true,
                    "description": "%jupyter.configuration.jupyter.addGotoCodeLenses.description%",
                    "scope": "resource"
                },
                "jupyter.kernels.excludePythonEnvironments": {
                    "type": "array",
                    "items": {
                        "type": "string"
                    },
                    "default": [],
                    "markdownDescription": "%jupyter.configuration.jupyter.kernels.filter.markdownDescription%",
                    "scope": "machine-overridable",
                    "examples": [
                        [
                            "~/miniconda3/envs/tf/scripts/python.exe",
                            "~/miniconda3/envs/ds"
                        ]
                    ]
                },
                "jupyter.kernels.trusted": {
                    "type": "array",
                    "items": {
                        "type": "string"
                    },
                    "default": [],
                    "markdownDescription": "%jupyter.configuration.jupyter.kernels.trusted.markdownDescription%",
                    "scope": "machine"
                },
                "jupyter.interactiveWindow.creationMode": {
                    "type": "string",
                    "enum": [
                        "perFile",
                        "single",
                        "multiple"
                    ],
                    "scope": "resource",
                    "description": "%jupyter.configuration.jupyter.interactiveWindowMode.description%",
                    "default": "multiple"
                },
                "jupyter.interactiveWindow.notebookRepl": {
                    "type": "boolean",
                    "default": false,
                    "description": "%jupyter.configuration.jupyter.interactiveWindowNotebookRepl.description%",
                    "tags": [
                        "experimental",
                        "onExP"
                    ]
                },
                "jupyter.interactiveWindow.textEditor.cellFolding": {
                    "type": "boolean",
                    "default": true,
                    "description": "%jupyter.configuration.jupyter.pythonCellFolding.description%",
                    "scope": "resource"
                },
                "jupyter.interactiveWindow.viewColumn": {
                    "type": "string",
                    "enum": [
                        "beside",
                        "active",
                        "secondGroup"
                    ],
                    "scope": "resource",
                    "description": "%jupyter.configuration.jupyter.interactiveWindowViewColumn.description%",
                    "default": "secondGroup"
                },
                "jupyter.interactiveWindow.textEditor.magicCommandsAsComments": {
                    "type": "boolean",
                    "default": false,
                    "description": "%jupyter.configuration.jupyter.magicCommandsAsComments.description%"
                },
                "jupyter.pythonExportMethod": {
                    "type": "string",
                    "enum": [
                        "direct",
                        "commentMagics",
                        "nbconvert"
                    ],
                    "default": "direct",
                    "description": "%jupyter.configuration.jupyter.pythonExportMethod.description%",
                    "scope": "application"
                },
                "jupyter.runStartupCommands": {
                    "type": "array",
                    "default": "",
                    "description": "%jupyter.configuration.jupyter.runStartupCommands.description%",
                    "scope": "application"
                },
                "jupyter.debugJustMyCode": {
                    "type": "boolean",
                    "default": true,
                    "description": "%jupyter.configuration.jupyter.debugJustMyCode.description%",
                    "scope": "resource"
                },
                "jupyter.showOutlineButtonInNotebookToolbar": {
                    "type": "boolean",
                    "default": true,
                    "description": "%jupyter.configuration.jupyter.showOutlineButtonInNotebookToolbar.description%"
                },
                "jupyter.interactiveWindow.textEditor.autoAddNewCell": {
                    "type": "boolean",
                    "default": true,
                    "description": "%jupyter.configuration.jupyter.newCellOnRunLast.description%",
                    "scope": "resource"
                },
                "jupyter.pythonCompletionTriggerCharacters": {
                    "type": "string",
                    "default": ".%'\"",
                    "deprecationMessage": "%jupyter.configuration.jupyter.pythonCompletionTriggerCharacters.deprecationMessage%",
                    "description": "%jupyter.configuration.jupyter.pythonCompletionTriggerCharacters.description%",
                    "scope": "application"
                },
                "jupyter.logKernelOutputSeparately": {
                    "type": "boolean",
                    "default": false,
                    "description": "%jupyter.configuration.jupyter.logKernelOutputSeparately.description%"
                },
                "jupyter.excludeUserSitePackages": {
                    "type": "boolean",
                    "default": false,
                    "description": "%jupyter.configuration.jupyter.excludeUserSitePackages.description%",
                    "scope": "window"
                },
                "jupyter.enableExtendedKernelCompletions": {
                    "type": "boolean",
                    "default": false,
                    "deprecationMessage": "%jupyter.configuration.jupyter.enableExtendedKernelCompletions.deprecationMessage%",
                    "markdownDescription": "%jupyter.configuration.jupyter.enableExtendedKernelCompletions.markdownDescription%",
                    "scope": "application"
                },
                "jupyter.enableExtendedPythonKernelCompletions": {
                    "type": "boolean",
                    "default": false,
                    "markdownDescription": "%jupyter.configuration.jupyter.enableExtendedKernelCompletions.markdownDescription%",
                    "scope": "application"
                },
                "jupyter.executionAnalysis.enabled": {
                    "type": "boolean",
                    "default": false,
                    "description": "Experimental feature to enable execution analysis in notebooks",
                    "scope": "application",
                    "tags": [
                        "experimental"
                    ]
                },
                "jupyter.enableKernelCompletions": {
                    "type": "boolean",
                    "default": true,
                    "markdownDescription": "%jupyter.configuration.jupyter.enableKernelCompletions.markdownDescription%",
                    "scope": "application"
                },
                "jupyter.formatStackTraces": {
                    "type": "boolean",
                    "default": false,
                    "description": "%jupyter.configuration.jupyter.formatStackTraces.description%",
                    "deprecationMessage": "%jupyter.configuration.jupyter.formatStackTraces.deprecationMessage%",
                    "scope": "application"
                },
                "jupyter.completionTriggerCharacters": {
                    "type": "object",
                    "patternProperties": {
                        "^[A-Za-z_][A-Za-z0-9]*": {
                            "type": "array",
                            "items": {
                                "type": "string"
                            }
                        }
                    },
                    "default": {
                        "bash": [
                            "$",
                            "{"
                        ],
                        "java": [
                            ".",
                            "@",
                            "#"
                        ],
                        "javascript": [
                            ".",
                            "\"",
                            "'",
                            "/",
                            "@"
                        ],
                        "python": [
                            ".",
                            "%",
                            "'",
                            "\""
                        ],
                        "julia": [
                            "."
                        ],
                        "r": [
                            "[",
                            "(",
                            ",",
                            "$",
                            "@",
                            "\"",
                            "'"
                        ],
                        "rust": [
                            ".",
                            ":"
                        ],
                        "scala": [
                            "."
                        ],
                        "typescript": [
                            ".",
                            "\"",
                            "'",
                            "/",
                            "@",
                            "<"
                        ]
                    },
                    "markdownDescription": "%jupyter.configuration.jupyter.completionTriggerCharacters.markdownDescription%",
                    "scope": "application",
                    "examples": [
                        {
                            "bash": [
                                "$",
                                "{"
                            ]
                        },
                        {
                            "java": [
                                ".",
                                "@",
                                "#"
                            ]
                        },
                        {
                            "javascript": [
                                ".",
                                "\"",
                                "'",
                                "/",
                                "@"
                            ]
                        },
                        {
                            "julia": [
                                "."
                            ]
                        },
                        {
                            "typescript": [
                                ".",
                                "\"",
                                "'",
                                "/",
                                "@",
                                "<"
                            ]
                        },
                        {
                            "r": [
                                "[",
                                "(",
                                ",",
                                "$",
                                "@",
                                "\"",
                                "'"
                            ]
                        },
                        {
                            "rust": [
                                ".",
                                ":"
                            ]
                        },
                        {
                            "scala": [
                                "."
                            ]
                        },
                        {
                            "xonsh": [
                                " ",
                                ".",
                                "%",
                                "'",
                                "\""
                            ]
                        }
                    ]
                }
            }
        },
        "languages": [
            {
                "id": "raw"
            },
            {
                "id": "julia",
                "aliases": [
                    "Julia",
                    "julia"
                ],
                "extensions": [
                    ".jl"
                ]
            }
        ],
        "notebooks": [
            {
                "type": "deepnote",
                "displayName": "%deepnote.notebook.displayName%",
                "selector": [
                    {
                        "filenamePattern": "*.deepnote"
                    }
                ]
            }
        ],
        "notebookPreload": [
            {
                "type": "deepnote",
                "localResourceRoots": [
                    "./temp"
                ],
                "entrypoint": "./dist/webviews/webview-side/ipywidgetsKernel/ipywidgetsKernel.js"
            },
            {
                "type": "interactive",
                "localResourceRoots": [
                    "./temp"
                ],
                "entrypoint": "./dist/webviews/webview-side/ipywidgetsKernel/ipywidgetsKernel.js"
            }
        ],
        "notebookRenderer": [
            {
                "id": "deepnote-dataframe-renderer",
                "displayName": "Deepnote Dataframe Renderer",
                "entrypoint": "./dist/webviews/webview-side/dataframeRenderer/dataframeRenderer.js",
                "mimeTypes": [
                    "application/vnd.deepnote.dataframe.v3+json"
                ],
                "requiresMessaging": "optional"
            },
            {
                "id": "deepnote-vega-renderer",
                "displayName": "Deepnote Vega Chart Renderer",
                "entrypoint": "./dist/webviews/webview-side/vegaRenderer/vegaRenderer.js",
                "mimeTypes": [
                    "application/vnd.vega.v5+json"
                ],
                "requiresMessaging": "optional"
            }
        ],
        "viewsContainers": {
            "activitybar": [
                {
                    "id": "deepnote",
                    "title": "Deepnote",
                    "icon": "resources/DnDeepnoteLineLogo.svg"
                }
            ]
        },
        "views": {
            "jupyter-variables": [
                {
                    "type": "webview",
                    "id": "jupyterViewVariables",
                    "name": "Jupyter Variables",
                    "when": "jupyter.hasNativeNotebookOrInteractiveWindowOpen"
                }
            ],
            "deepnote": [
                {
                    "id": "deepnoteExplorer",
                    "name": "%deepnote.views.explorer.name%",
                    "iconPath": {
                        "light": "./resources/light/deepnote-icon.svg",
                        "dark": "./resources/dark/deepnote-icon.svg"
                    }
                }
            ]
        },
        "viewsWelcome": [
            {
                "view": "deepnoteExplorer",
                "contents": "Welcome to Deepnote for VS Code!\nExplore your data with SQL and Python. Build interactive notebooks, collaborate with your team, and share your insights.\n\n\n\n[$(new-file) New Project](command:deepnote.newProject)\n[$(folder-opened) Import Notebook](command:deepnote.importNotebook)"
            }
        ],
        "debuggers": [
            {
                "type": "Python Kernel Debug Adapter",
                "label": "%jupyter.debuggers.kernel%"
            },
            {
                "type": "Python Interactive Window Debug Adapter",
                "label": "%jupyter.debuggers.interactive%"
            }
        ],
        "jupyterVariableViewers": [
            {
                "command": "jupyter.showJupyterDataViewer",
                "title": "%jupyter.command.jupyter.showDataViewer.title%",
                "dataTypes": [
                    "DataFrame",
                    "list",
                    "dict",
                    "ndarray",
                    "Series",
                    "Tensor",
                    "EagerTensor",
                    "DataArray"
                ]
            }
        ],
        "languageModelTools": [
            {
                "name": "configure_notebook",
                "displayName": "%jupyter.languageModelTools.configure_notebook.displayName%",
                "modelDescription": "Tool used to configure a Notebook. ALWAYS use this tool before running/executing any Notebook Cells for the first time or before listing/installing packages in Notebooks for the first time. I.e. there is no need to use this tool more than once for the same notebook.",
                "userDescription": "%jupyter.languageModelTools.configure_notebook.userDescription%",
                "toolReferenceName": "configureNotebook",
                "tags": [
                    "python environment",
                    "jupyter environment",
                    "extension_installed_by_tool",
                    "jupyter",
                    "notebooks"
                ],
                "icon": "$(notebook)",
                "canBeReferencedInPrompt": true,
                "inputSchema": {
                    "type": "object",
                    "properties": {
                        "filePath": {
                            "description": "The absolute path of the notebook with the active kernel.",
                            "type": "string"
                        }
                    },
                    "required": [
                        "filePath"
                    ]
                },
                "when": "workspacePlatform != webworker"
            },
            {
                "name": "configure_python_notebook",
                "displayName": "Start Notebook Kernel",
                "modelDescription": "Selects a Python Kernel and starts it.",
                "tags": [
                    "extension_installed_by_tool",
                    "install python package",
                    "notebooks"
                ],
                "inputSchema": {
                    "type": "object",
                    "properties": {
                        "filePath": {
                            "description": "The absolute path of the notebook with the active kernel.",
                            "type": "string"
                        }
                    },
                    "required": [
                        "filePath"
                    ]
                },
                "when": "false"
            },
            {
                "name": "configure_non_python_notebook",
                "displayName": "Start Notebook Kernel",
                "modelDescription": "Selects the Notebook Kernel and starts it.",
                "tags": [
                    "extension_installed_by_tool",
                    "jupyter",
                    "notebooks"
                ],
                "inputSchema": {
                    "type": "object",
                    "properties": {
                        "filePath": {
                            "description": "The absolute path of the notebook with the active kernel.",
                            "type": "string"
                        }
                    },
                    "required": [
                        "filePath"
                    ]
                },
                "when": "false"
            },
            {
                "name": "notebook_list_packages",
                "displayName": "List Notebook Kernel Packages",
                "modelDescription": "List the installed packages that are currently available in the selected kernel for a notebook editor. This tool should be used when working with a jupyter notebook with python code cells. Do not use this tool if not already working with a notebook, or for a language other than python. If the tool configure_notebooks exists, then ensure to call configure_notebooks before using this tool.",
                "userDescription": "%jupyter.languageModelTools.notebook_list_packages.userDescription%",
                "toolReferenceName": "listNotebookPackages",
                "tags": [
                    "python environment",
                    "jupyter environment",
                    "extension_installed_by_tool",
                    "notebooks",
                    "enable_other_tool_configure_notebook"
                ],
                "icon": "$(package)",
                "canBeReferencedInPrompt": true,
                "inputSchema": {
                    "type": "object",
                    "properties": {
                        "filePath": {
                            "description": "The absolute path of the notebook with the active kernel.",
                            "type": "string"
                        }
                    },
                    "required": [
                        "filePath"
                    ]
                }
            },
            {
                "name": "notebook_install_packages",
                "displayName": "Install Packages for Notebook",
                "modelDescription": "Install a list of packages on a notebook kernel to be used within that notebook. This tool should be used when working with a jupyter notebook with python code cells. Do not use this tool if not already working with a notebook, or for a language other than python. If the tool configure_notebooks exists, then ensure to call configure_notebooks before using this tool.",
                "userDescription": "%jupyter.languageModelTools.notebook_install_packages.userDescription%",
                "toolReferenceName": "installNotebookPackages",
                "tags": [
                    "python environment",
                    "jupyter environment",
                    "extension_installed_by_tool",
                    "notebooks",
                    "enable_other_tool_configure_notebook"
                ],
                "icon": "$(package)",
                "canBeReferencedInPrompt": true,
                "inputSchema": {
                    "type": "object",
                    "properties": {
                        "filePath": {
                            "description": "The absolute path of the notebook with the active kernel.",
                            "type": "string"
                        },
                        "packageList": {
                            "description": "A list of packages to install.",
                            "type": "array",
                            "items": {
                                "type": "string"
                            }
                        }
                    },
                    "required": [
                        "filePath",
                        "packageList"
                    ]
                }
            },
            {
                "name": "restart_notebook_kernel",
                "displayName": "Restart Notebook",
                "modelDescription": "Tool used to restart a Notebook kernel. Some packages require a restart of the kernel after being installed. Use this if after installing a package if you know the package requires a restart, or if still getting an error about a missing package after installing.",
                "toolReferenceName": "restartNotebookKernel",
                "tags": [
                    "extension_installed_by_tool",
                    "jupyter",
                    "notebooks"
                ],
                "icon": "$(notebook)",
                "inputSchema": {
                    "type": "object",
                    "properties": {
                        "filePath": {
                            "description": "The absolute path of the notebook with the active kernel.",
                            "type": "string"
                        },
                        "reason": {
                            "description": "The reason for restarting the kernel.",
                            "type": "string"
                        }
                    },
                    "required": [
                        "filePath"
                    ]
                },
                "when": "false"
            }
        ]
    },
    "enabledApiProposals": [
        "notebookDeprecated",
        "notebookMessaging",
        "notebookMime",
        "contribNotebookStaticPreloads",
        "portsAttributes",
        "quickPickSortByLabel",
        "notebookKernelSource",
        "interactiveWindow",
        "quickPickItemTooltip",
        "notebookExecution",
        "notebookCellExecution",
        "notebookVariableProvider",
        "notebookReplDocument"
    ],
    "scripts": {
        "build:prerelease": "cross-env IS_PRE_RELEASE_VERSION_OF_JUPYTER_EXTENSION=true npm run build",
        "build:stable": "cross-env IS_PRE_RELEASE_VERSION_OF_JUPYTER_EXTENSION=false npm run build",
        "build": "concurrently npm:compile-release npm:updatePackageJsonForBundle",
        "biome:check": "biome check .",
        "biome:check:fix": "biome check --write .",
        "lintAndFormat": "biome check . && npm run prettier:check",
        "lintAndFormat:fix": "biome check --write . && npm run prettier",
        "prettier": "prettier --write \"**/*.{md,yml,yaml}\"",
        "prettier:check": "prettier --check \"**/*.{md,yml,yaml}\"",
        "check-licenses": "npx license-checker-rseidelsohn --onlyAllow 'MIT;Apache-2.0;Apache v2;ISC;BSD;BSD-2-Clause;BSD-3-Clause;0BSD;Python-2.0;CC0-1.0;CC-BY-3.0;CC-BY-4.0;Unlicense;BlueOak-1.0.0;MPL-2.0' --excludePrivatePackages --excludePackages 'bootstrap-less@3.3.8;chai-as-promised@7.1.1;esbuild-plugin-less@1.3.19;eslint-plugin-local-rules@1.0.0;truncate-utf8-bytes@1.0.2;utf8-byte-length@1.0.4'",
        "checkDependencies": "gulp checkDependencies",
        "clean": "gulp clean",
        "compile-esbuild-watch": "npx tsx build/esbuild/build.ts --watch",
        "compile-release": "concurrently npm:compile-tsc npm:esbuild-release",
        "compile-tsc-watch": "tsc -p . --watch",
        "compile-tsc": "tsc -p ./",
        "compile": "concurrently npm:compile-tsc npm:esbuild-all",
        "download-api": "npx vscode-dts dev",
        "esbuild-all": "npx tsx build/esbuild/build.ts",
        "esbuild-release": "npx tsx build/esbuild/build.ts --production",
        "format-fix": "prettier --write *.js *.json 'src/**/*.ts*' 'build/**/*.js' '.github/**/*.yml' 'build/**/*.yml' 'build/**/*.ts' 'build/**/*.json' gulpfile.js",
        "format": "prettier --check *.js *.json 'src/**/*.ts*' 'build/**/*.js' '.github/**/*.yml' 'build/**/*.yml' 'build/**/*.ts' 'build/**/*.json' gulpfile.js",
        "generateTelemetry": "gulp generateTelemetry",
        "lint-fix": "eslint --fix --ext .ts,.js src build pythonExtensionApi gulpfile.js",
        "lint": "eslint --ext .ts,.js src",
        "openInBrowser": "vscode-test-web --extensionDevelopmentPath=. ./src/test/datascience",
        "package": "gulp clean && npm run build && vsce package -o ms-toolsai-jupyter-insiders.vsix",
        "postdownload-api": "npx vscode-dts main",
        "postinstall": "npm run download-api && node ./build/ci/postInstall.js",
        "prepare": "husky",
        "pretest:integration:nonpython": "cross-env VSC_JUPYTER_CI_TEST_VSC_CHANNEL=insiders node ./out/test/datascience/dsTestSetup.js",
        "pretest:integration": "node ./out/test/datascience/dsTestSetup.js",
        "pretest:performance:execution": "cross-env VSC_JUPYTER_CI_TEST_GREP=@executionPerformance node ./out/test/datascience/dsTestSetup.js",
        "pretest:performance:notebook": "cross-env VSC_JUPYTER_CI_TEST_GREP=@notebookPerformance VSC_JUPYTER_CI_TEST_DO_NOT_INSTALL_PYTHON_EXT=true node ./out/test/datascience/dsTestSetup.js",
        "setup-precommit-hook": "husky install",
        "startJupyterServer": "node build/preDebugWebTest.js",
        "stopJupyterServer": "node build/postDebugWebTest.js",
        "test:cover:report": "nyc report --reporter=text --reporter=html --reporter=text-summary --reporter=cobertura",
        "test:integration:nonpython": "cross-env CODE_TESTS_WORKSPACE=src/test/datascience TEST_FILES_SUFFIX=*.vscode.test,*.vscode.common.test VSC_JUPYTER_CI_TEST_GREP=@nonPython VSC_JUPYTER_CI_TEST_DO_NOT_INSTALL_PYTHON_EXT=true node ./out/test/standardTest.node.js",
        "test:integration:web": "node ./build/launchWebTest.js",
        "test:integration:windows": "cross-env CODE_TESTS_WORKSPACE=src/test/datascience node ./out/test/standardTest.node.js",
        "test:integration": "cross-env CODE_TESTS_WORKSPACE=src/test/datascience TEST_FILES_SUFFIX=*.vscode.test,*.vscode.common.test node ./out/test/standardTest.node.js",
        "test:performance:execution": "cross-env VSC_JUPYTER_CI_TEST_GREP=@executionPerformance CODE_TESTS_WORKSPACE=src/test/datascience TEST_FILES_SUFFIX=*.vscode.test,*.vscode.common.test VSC_JUPYTER_FORCE_LOGGING= node ./out/test/standardTest.node.js",
        "test:performance:notebook": "cross-env VSC_JUPYTER_CI_TEST_GREP=@notebookPerformance VSC_JUPYTER_CI_TEST_DO_NOT_INSTALL_PYTHON_EXT=true CODE_TESTS_WORKSPACE=src/test/datascience TEST_FILES_SUFFIX=*.vscode.test,*.vscode.common.test node ./out/test/standardTest.node.js",
        "test:smoke": "cross-env VSC_JUPYTER_FORCE_LOGGING=true node --no-force-async-hooks-checks ./out/test/smokeTest.node.js",
        "test:unittests": "mocha --config ./build/.mocha.unittests.js.json ./out/**/*.unit.test.js",
        "test": "npm run test:unittests",
        "typecheck": "tsc -p ./ --noEmit",
        "updatePackageJsonForBundle": "gulp updatePackageJsonForBundle",
        "watch-all": "concurrently \"tsc --watch -p ./\" \"npx tsx build/esbuild/build.ts --watch-all\"",
        "watch": "concurrently \"tsc --watch -p ./\" \"npx tsx build/esbuild/build.ts --watch\""
    },
    "lint-staged": {
        "**/*.{ts,tsx,html,json,jsonc}": [
            "biome check --write"
        ],
        "**/*.{md,yml,yaml}": [
            "prettier --write"
        ],
        ".gitignore": [
            "sort -o .gitignore .gitignore"
        ]
    },
    "dependencies": {
        "@c4312/evt": "^0.1.1",
        "@deepnote/blocks": "^1.2.0",
        "@deepnote/convert": "^1.1.0",
        "@enonic/fnv-plus": "^1.3.0",
        "@jupyter-widgets/base": "^6.0.8",
        "@jupyter-widgets/controls": "^5.0.9",
        "@jupyter-widgets/schema": "^0.5.5",
        "@jupyterlab/coreutils": "^6.2.4",
        "@jupyterlab/nbformat": "^4.2.4",
        "@jupyterlab/services": "^7.2.4",
        "@lumino/widgets": "^2.4.0",
        "@nteract/messaging": "^7.0.0",
        "@vscode/extension-telemetry": "^0.7.7",
        "@vscode/python-extension": "^1.0.4",
        "ansi-to-html": "^0.6.7",
        "bootstrap": "^5.0.0",
        "bootstrap-less": "^3.3.8",
        "clsx": "^2.1.1",
        "cross-fetch": "^3.1.5",
        "d3-format": "^3.1.0",
        "encoding": "^0.1.13",
        "fast-deep-equal": "^2.0.1",
        "format-util": "^1.0.5",
        "fs-extra": "^4.0.3",
        "glob": "^7.1.2",
        "iconv-lite": "^0.6.3",
        "immer": "^10.1.3",
        "inversify": "^6.0.1",
        "isomorphic-ws": "^4.0.1",
        "jquery": "^3.6.0",
        "js-yaml": "^4.1.0",
        "jsonc-parser": "^2.0.3",
        "lodash": "^4.17.21",
        "marked": "^4.0.10",
        "node-fetch": "^2.6.7",
        "node-gyp-build": "^4.6.0",
        "node-stream-zip": "^1.6.0",
        "pdfkit": "^0.13.0",
        "pidtree": "^0.6.0",
        "portfinder": "^1.0.25",
        "react": "^16.5.2",
        "react-data-grid": "^6.0.2-0",
        "react-dom": "^16.5.2",
        "react-redux": "^7.1.1",
        "react-svg-pan-zoom": "3.9.0",
        "react-svgmt": "1.1.11",
        "react-vega": "^7.7.1",
        "react-virtualized": "^9.21.1",
        "redux": "^4.0.4",
        "redux-logger": "^3.0.6",
        "reflect-metadata": "^0.1.12",
        "safe-buffer": "^5.2.1",
        "sanitize-filename": "^1.6.3",
        "semver": "^5.7.2",
        "slickgrid": "^2.4.17",
        "stack-trace": "0.0.10",
        "strip-comments": "^2.0.1",
        "styled-components": "^5.2.1",
        "svg-to-pdfkit": "^0.1.8",
        "tailwind-merge": "^3.3.1",
        "tcp-port-used": "^1.0.1",
        "tmp": "^0.2.4",
        "url-parse": "^1.5.10",
        "vega": "^5.33.0",
        "vega-embed": "^6.25.0",
        "vega-lite": "^5.21.0",
        "vscode-debugprotocol": "^1.41.0",
        "vscode-languageclient": "8.0.2-next.5",
        "vscode-tas-client": "^0.1.84",
        "ws": "^6.2.3",
        "zeromq": "^6.5.0",
        "zeromqold": "npm:zeromq@^6.0.0-beta.6"
    },
    "devDependencies": {
        "@actions/core": "^1.11.1",
        "@actions/github": "^6.0.1",
        "@actions/glob": "^0.5.0",
        "@aminya/node-gyp-build": "^4.8.1-aminya.1",
        "@biomejs/biome": "2.2.5",
        "@istanbuljs/nyc-config-typescript": "^1.0.2",
        "@sinonjs/fake-timers": "^6.0.1",
        "@tailwindcss/postcss": "^4.1.14",
        "@types/ansi-regex": "^4.0.0",
        "@types/chai": "^4.3.6",
        "@types/chai-arrays": "^2.0.1",
        "@types/chai-as-promised": "^7.1.6",
        "@types/cors": "^2.8.6",
        "@types/d3-format": "^3.0.4",
        "@types/debug": "^4.1.5",
        "@types/dedent": "^0.7.0",
        "@types/del": "^4.0.0",
        "@types/event-stream": "^3.3.33",
        "@types/format-util": "^1.0.2",
        "@types/fs-extra": "^5.0.1",
        "@types/get-port": "^3.2.0",
        "@types/glob": "^5.0.35",
        "@types/js-yaml": "^4.0.9",
        "@types/json2csv": "^5.0.3",
        "@types/loadable__component": "^5.10.0",
        "@types/lodash": "^4.14.104",
        "@types/memoize-one": "^4.1.1",
        "@types/mocha": "^10.0.10",
        "@types/nock": "^10.0.3",
        "@types/node": "^22.15.1",
        "@types/node-fetch": "^2.6.12",
        "@types/pdfkit": "^0.11.0",
        "@types/promisify-node": "^0.4.0",
        "@types/react": "^16.4.14",
        "@types/react-dom": "^16.0.8",
        "@types/react-json-tree": "^0.6.8",
        "@types/react-redux": "^7.1.5",
        "@types/react-virtualized": "^9.21.2",
        "@types/redux-logger": "^3.0.7",
        "@types/semver": "^5.5.0",
        "@types/sinon": "^10.0.15",
        "@types/sinonjs__fake-timers": "^6.0.1",
        "@types/stack-trace": "0.0.29",
        "@types/strip-comments": "^2.0.1",
        "@types/svg-to-pdfkit": "^0.1.0",
        "@types/tcp-port-used": "^1.0.0",
        "@types/temp": "^0.8.32",
        "@types/tmp": "^0.2.3",
        "@types/url-parse": "^1.4.8",
        "@types/uuid": "^3.4.3",
        "@types/vscode-notebook-renderer": "^1.60.0",
        "@types/ws": "^6.0.1",
        "@typescript-eslint/eslint-plugin": "^6.9.0",
        "@typescript-eslint/eslint-plugin-tslint": "^6.9.0",
        "@typescript-eslint/parser": "^6.9.0",
        "@vscode/dts": "^0.4.0",
        "@vscode/test-cli": "^0.0.8",
        "@vscode/test-electron": "^2.3.9",
        "@vscode/test-web": "^0.0.71",
        "@vscode/zeromq": "^0.2.3",
        "acorn": "^8.9.0",
        "autoprefixer": "^10.4.21",
        "buffer": "^6.0.3",
        "bufferutil": "^4.0.6",
        "chai": "^4.3.10",
        "chai-arrays": "^2.2.0",
        "chai-as-promised": "^7.1.1",
        "chai-exclude": "^2.1.0",
        "codecov": "^3.7.1",
        "colors": "^1.4.0",
        "concurrently": "^8.2.2",
        "cross-env": "^7.0.3",
        "dedent": "^0.7.0",
        "del": "^3.0.0",
        "es-abstract": "^1.19.1",
        "es5-ext": "^0.10.63",
        "esbuild": "^0.25.1",
        "esbuild-plugin-import-glob": "^0.1.1",
        "esbuild-plugin-less": "^1.3.19",
        "esbuild-postcss": "^0.0.4",
        "eslint": "^8.52.0",
        "eslint-config-airbnb": "^19.0.4",
        "eslint-config-prettier": "^9.0.0",
        "eslint-plugin-header": "^3.1.1",
        "eslint-plugin-import": "^2.29.0",
        "eslint-plugin-jsdoc": "^46.8.2",
        "eslint-plugin-jsx-a11y": "^6.7.1",
        "eslint-plugin-local-rules": "file:build/eslint-rules",
        "eslint-plugin-no-null": "^1.0.2",
        "eslint-plugin-no-only-tests": "^3.1.0",
        "eslint-plugin-prefer-arrow": "^1.2.3",
        "eslint-plugin-prettier": "^5.0.1",
        "eslint-plugin-react": "^7.33.2",
        "eslint-plugin-react-hooks": "^4.6.0",
        "flat": "^5.0.1",
        "get-port": "^3.2.0",
        "glob-parent": "^6.0.2",
        "gulp": "^5.0.0",
        "gulp-filter": "^7.0.0",
        "gulp-rename": "^2.0.0",
        "husky": "9.1.7",
        "json2csv": "^5.0.7",
        "jsonschema": "^1.4.1",
        "keyv": "^4.1.0",
        "less": "^4.1.3",
        "less-plugin-inline-urls": "^1.2.0",
        "lint-staged": "16.2.3",
        "lolex": "^6.0.0",
        "lru-cache": "^10.0.0",
        "mocha": "^11.0.1",
        "mocha-junit-reporter": "^2.2.0",
        "mocha-multi-reporters": "^1.5.1",
        "nock": "^13.3.1",
        "node-has-native-dependencies": "^1.0.2",
        "node-html-parser": "^6.1.13",
        "node-stdlib-browser": "^1.3.1",
        "nyc": "^15.1.0",
<<<<<<< HEAD
        "prettier": "3.6.2",
=======
        "postcss": "^8.5.6",
        "prettier": "^3.0.0",
>>>>>>> 146cda41
        "relative": "^3.0.2",
        "rimraf": "^5.0.1",
        "screenshot-desktop": "^1.15.2",
        "sinon": "^15.2.0",
        "source-map": "^0.7.4",
        "source-map-support": "^0.5.21",
        "tailwindcss": "^4.1.14",
        "ts-mock-imports": "^1.3.0",
        "ts-mockito": "^2.6.1",
        "tsx": "^4.19.4",
        "typemoq": "^2.1.0",
        "typescript": "^5.8.3",
        "unicode-properties": "^1.3.1",
        "utf-8-validate": "^5.0.8",
        "util": "^0.12.4"
    },
    "lint-staged": {
        "src/**/*.{ts,tsx}": [
            "eslint --cache --fix",
            "prettier --write"
        ]
    },
    "optionalDependencies": {
        "fsevents": "^2.3.2"
    },
    "overrides": {
        "json5": "2.2.3",
        "string_decoder": "1.3.0",
        "simple-get@<3.1.1": "3.1.1",
        "validator@<13.7.0": "13.7.0",
        "word-wrap@<1.2.5": "1.2.5",
        "jpeg-js@<0.4.4": "0.4.4",
        "playwright-core": {
            "jpeg-js": "0.4.4"
        },
        "terser@<5.14.2": "5.14.2",
        "glob-parent@<5.1.2": "5.1.2",
        "jquery-ui@<1.13.2": "1.13.2",
        "@jupyterlab/coreutils": {
            "url-parse": "$url-parse"
        },
        "@jupyterlab/services": {
            "ws": "7.5.10"
        },
        "d3-color": "3.1.0"
    }
}<|MERGE_RESOLUTION|>--- conflicted
+++ resolved
@@ -2248,7 +2248,6 @@
         "@actions/github": "^6.0.1",
         "@actions/glob": "^0.5.0",
         "@aminya/node-gyp-build": "^4.8.1-aminya.1",
-        "@biomejs/biome": "2.2.5",
         "@istanbuljs/nyc-config-typescript": "^1.0.2",
         "@sinonjs/fake-timers": "^6.0.1",
         "@tailwindcss/postcss": "^4.1.14",
@@ -2361,12 +2360,8 @@
         "node-html-parser": "^6.1.13",
         "node-stdlib-browser": "^1.3.1",
         "nyc": "^15.1.0",
-<<<<<<< HEAD
-        "prettier": "3.6.2",
-=======
         "postcss": "^8.5.6",
         "prettier": "^3.0.0",
->>>>>>> 146cda41
         "relative": "^3.0.2",
         "rimraf": "^5.0.1",
         "screenshot-desktop": "^1.15.2",

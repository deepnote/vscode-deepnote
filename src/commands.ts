--- conflicted
+++ resolved
@@ -199,7 +199,6 @@
     [DSCommands.AddInputDateRangeBlock]: [];
     [DSCommands.AddInputFileBlock]: [];
     [DSCommands.AddButtonBlock]: [];
-<<<<<<< HEAD
     [DSCommands.NewProject]: [];
     [DSCommands.ImportNotebook]: [];
     [DSCommands.ImportJupyterNotebook]: [];
@@ -209,7 +208,5 @@
     [DSCommands.DeleteNotebook]: [];
     [DSCommands.DuplicateNotebook]: [];
     [DSCommands.AddNotebookToProject]: [];
-=======
     [DSCommands.OpenInDeepnote]: [];
->>>>>>> b8c52a6f
 }
// Copyright (c) Microsoft Corporation.
// Licensed under the MIT License.

import { inject, injectable, named } from 'inversify';
<<<<<<< HEAD
import { CancellationToken, l10n, Uri, workspace } from 'vscode';
import { Cancellation } from '../../platform/common/cancellation';
=======
import { CancellationToken, Uri, workspace } from 'vscode';
import { PythonEnvironment } from '../../platform/pythonEnvironments/info';
import { IDeepnoteToolkitInstaller, DEEPNOTE_TOOLKIT_VERSION } from './types';
import { IProcessServiceFactory } from '../../platform/common/process/types.node';
import { logger } from '../../platform/logging';
import { IOutputChannel, IExtensionContext } from '../../platform/common/types';
>>>>>>> 9f0d02b9
import { STANDARD_OUTPUT_CHANNEL } from '../../platform/common/constants';
import { IFileSystem } from '../../platform/common/platform/types';
import { IProcessServiceFactory } from '../../platform/common/process/types.node';
import { IExtensionContext, IOutputChannel } from '../../platform/common/types';
import { DeepnoteToolkitInstallError, DeepnoteVenvCreationError } from '../../platform/errors/deepnoteKernelErrors';
import { logger } from '../../platform/logging';
import { PythonEnvironment } from '../../platform/pythonEnvironments/info';
import {
    DEEPNOTE_TOOLKIT_VERSION,
    DEEPNOTE_TOOLKIT_WHEEL_URL,
    IDeepnoteToolkitInstaller,
    VenvAndToolkitInstallation
} from './types';

/**
 * Handles installation of the deepnote-toolkit Python package.
 */
@injectable()
export class DeepnoteToolkitInstaller implements IDeepnoteToolkitInstaller {
    private readonly venvPythonPaths: Map<string, Uri> = new Map();
    // Track in-flight installations per venv path to prevent concurrent installs
    private readonly pendingInstallations: Map<string, Promise<VenvAndToolkitInstallation>> = new Map();

    constructor(
        @inject(IProcessServiceFactory) private readonly processServiceFactory: IProcessServiceFactory,
        @inject(IOutputChannel) @named(STANDARD_OUTPUT_CHANNEL) private readonly outputChannel: IOutputChannel,
        @inject(IExtensionContext) private readonly context: IExtensionContext,
        @inject(IFileSystem) private readonly fs: IFileSystem
    ) {}

    private getVenvPath(deepnoteFileUri: Uri): Uri {
        // Create a unique venv name based on the file path and toolkit version using a hash
        // This avoids Windows MAX_PATH issues and prevents directory structure leakage
        // Including the version ensures a new venv is created when the toolkit version changes
        const hash = this.getVenvHash(deepnoteFileUri);
        return Uri.joinPath(this.context.globalStorageUri, 'deepnote-venvs', `${hash}-${DEEPNOTE_TOOLKIT_VERSION}`);
    }

    /**
     * Get the venv Python interpreter by direct venv path.
     */
    private async getVenvInterpreterByPath(venvPath: Uri): Promise<PythonEnvironment | undefined> {
        const cacheKey = venvPath.fsPath;

        if (this.venvPythonPaths.has(cacheKey)) {
            return { uri: this.venvPythonPaths.get(cacheKey)!, id: this.venvPythonPaths.get(cacheKey)!.fsPath };
        }

        // Check if venv exists
        const pythonInVenv =
            process.platform === 'win32'
                ? Uri.joinPath(venvPath, 'Scripts', 'python.exe')
                : Uri.joinPath(venvPath, 'bin', 'python');

        if (await this.fs.exists(pythonInVenv)) {
            this.venvPythonPaths.set(cacheKey, pythonInVenv);
            return { uri: pythonInVenv, id: pythonInVenv.fsPath };
        }

        return undefined;
    }

    public async getVenvInterpreter(deepnoteFileUri: Uri): Promise<PythonEnvironment | undefined> {
        const venvPath = this.getVenvPath(deepnoteFileUri);
        return this.getVenvInterpreterByPath(venvPath);
    }

    /**
     * Environment-based method: Ensure venv and toolkit are installed at a specific path.
     * @param baseInterpreter The base Python interpreter to use for creating the venv
     * @param venvPath The exact path where the venv should be created
     * @param token Cancellation token
     * @returns The venv Python interpreter if successful
     */
    public async ensureVenvAndToolkit(
        baseInterpreter: PythonEnvironment,
        venvPath: Uri,
        token?: CancellationToken
    ): Promise<VenvAndToolkitInstallation> {
        const venvKey = venvPath.fsPath;

        logger.info(`Ensuring virtual environment at ${venvKey}`);

        // Wait for any pending installation for this venv to complete
        const pendingInstall = this.pendingInstallations.get(venvKey);
        if (pendingInstall) {
            logger.info(`Waiting for pending installation for ${venvKey} to complete...`);
            try {
                return await pendingInstall;
            } catch {
                // If the previous installation failed, continue to retry
                logger.info(`Previous installation for ${venvKey} failed, retrying...`);
            }
        }

        // Check if venv already exists with toolkit installed
        const existingVenv = await this.getVenvInterpreterByPath(venvPath);
        if (existingVenv) {
            const toolkitVersion = await this.isToolkitInstalled(existingVenv);
            if (toolkitVersion != null) {
                logger.info(`deepnote-toolkit venv already exists at ${venvPath.fsPath}`);

                // Ensure kernel spec is installed (may have been deleted or never installed)
                try {
                    Cancellation.throwIfCanceled(token);
                    await this.installKernelSpec(existingVenv, venvPath, token);
                } catch (ex) {
                    logger.warn('Failed to ensure kernel spec installed', ex);
                    // Don't fail - continue with existing venv
                }

                logger.info(`Venv ready at ${venvPath.fsPath}`);
                return { pythonInterpreter: existingVenv, toolkitVersion };
            }
        }

        // Double-check for race condition
        const pendingAfterCheck = this.pendingInstallations.get(venvKey);
        if (pendingAfterCheck) {
            logger.info(`Another installation started for ${venvKey} while checking, waiting for it...`);
            try {
                return await pendingAfterCheck;
            } catch {
                logger.info(`Concurrent installation for ${venvKey} failed, retrying...`);
            }
        }

        // Start the installation and track it
        const installation = this.installVenvAndToolkit(baseInterpreter, venvPath, token);
        this.pendingInstallations.set(venvKey, installation);

        try {
            const result = await installation;
            return result;
        } finally {
            // Remove from pending installations when done
            if (this.pendingInstallations.get(venvKey) === installation) {
                this.pendingInstallations.delete(venvKey);
            }
        }
    }

    /**
     * Install additional packages in an existing venv.
     * @param venvPath Path to the venv
     * @param packages List of package names to install
     * @param token Cancellation token
     */
    public async installAdditionalPackages(
        venvPath: Uri,
        packages: string[],
        token?: CancellationToken
    ): Promise<void> {
        if (packages.length === 0) {
            return;
        }

        const venvInterpreter = await this.getVenvInterpreterByPath(venvPath);
        if (!venvInterpreter) {
            throw new Error(`Venv not found at ${venvPath.fsPath}`);
        }

        logger.info(`Installing additional packages in ${venvPath.fsPath}: ${packages.join(', ')}`);
        this.outputChannel.appendLine(l10n.t('Installing packages: {0}...', packages.join(', ')));

        try {
            Cancellation.throwIfCanceled(token);

            const venvProcessService = await this.processServiceFactory.create(undefined);
            const installResult = await venvProcessService.exec(
                venvInterpreter.uri.fsPath,
                ['-m', 'pip', 'install', '--upgrade', ...packages],
                { throwOnStdErr: false }
            );

            if (installResult.stdout) {
                this.outputChannel.appendLine(installResult.stdout);
            }
            if (installResult.stderr) {
                this.outputChannel.appendLine(installResult.stderr);
            }

            logger.info('Additional packages installed successfully');
            this.outputChannel.appendLine(l10n.t('✓ Packages installed successfully'));
        } catch (ex) {
            logger.error('Failed to install additional packages', ex);
            this.outputChannel.appendLine(l10n.t('✗ Failed to install packages: {0}', ex));
            throw ex;
        }
    }

    /**
     * Install venv and toolkit at a specific path (environment-based).
     */
    private async installVenvAndToolkit(
        baseInterpreter: PythonEnvironment,
        venvPath: Uri,
        token?: CancellationToken
    ): Promise<VenvAndToolkitInstallation> {
        try {
            Cancellation.throwIfCanceled(token);

            logger.info(`Creating virtual environment at ${venvPath.fsPath}`);
            this.outputChannel.appendLine(l10n.t('Setting up Deepnote toolkit environment...'));

            // Create venv parent directory if it doesn't exist
            const venvParentDir = Uri.joinPath(this.context.globalStorageUri, 'deepnote-venvs');
            await this.fs.createDirectory(venvParentDir);

            // Remove old venv if it exists but is broken
            if (await this.fs.exists(venvPath)) {
                logger.info('Removing existing broken venv');
                await workspace.fs.delete(venvPath, { recursive: true });
            }

            // Create new venv
            // Use undefined as resource to get full system environment
            const processService = await this.processServiceFactory.create(undefined);
            const venvResult = await processService.exec(baseInterpreter.uri.fsPath, ['-m', 'venv', venvPath.fsPath], {
                throwOnStdErr: false
            });

            // Log any stderr output (warnings, etc.) but don't fail on it
            if (venvResult.stderr) {
                logger.info('venv creation stderr', venvResult.stderr);
            }

            Cancellation.throwIfCanceled(token);

            // Verify venv was created successfully by checking for the Python interpreter
            const venvInterpreter = await this.getVenvInterpreterByPath(venvPath);
            if (!venvInterpreter) {
                logger.error('Failed to create venv: Python interpreter not found after venv creation');
                if (venvResult.stderr) {
                    logger.error('venv stderr', venvResult.stderr);
                }
                this.outputChannel.appendLine(l10n.t('Error: Failed to create virtual environment'));

                throw new DeepnoteVenvCreationError(
                    baseInterpreter.uri.fsPath,
                    venvPath.fsPath,
                    venvResult.stderr || 'Virtual environment was created but Python interpreter not found'
                );
            }

            // Use undefined as resource to get full system environment (including git in PATH)
            const venvProcessService = await this.processServiceFactory.create(undefined);

            // Upgrade pip in the venv to the latest version
            logger.info('Upgrading pip in venv to latest version...');
            this.outputChannel.appendLine(l10n.t('Upgrading pip...'));
            const pipUpgradeResult = await venvProcessService.exec(
                venvInterpreter.uri.fsPath,
                ['-m', 'pip', 'install', '--upgrade', 'pip'],
                { throwOnStdErr: false }
            );

            if (pipUpgradeResult.stdout) {
                logger.info(`pip upgrade output: ${pipUpgradeResult.stdout}`);
            }
            if (pipUpgradeResult.stderr) {
                logger.info('pip upgrade stderr', pipUpgradeResult.stderr);
            }

            Cancellation.throwIfCanceled(token);

            // Install deepnote-toolkit and ipykernel in venv
<<<<<<< HEAD
            logger.info(`Installing deepnote-toolkit and ipykernel in venv from ${DEEPNOTE_TOOLKIT_WHEEL_URL}`);
            this.outputChannel.appendLine(l10n.t('Installing deepnote-toolkit and ipykernel...'));
=======
            logger.info(`Installing deepnote-toolkit (${DEEPNOTE_TOOLKIT_VERSION}) and ipykernel in venv from PyPI`);
            this.outputChannel.appendLine('Installing deepnote-toolkit and ipykernel...');
>>>>>>> 9f0d02b9

            const installResult = await venvProcessService.exec(
                venvInterpreter.uri.fsPath,
                [
                    '-m',
                    'pip',
                    'install',
                    '--upgrade',
                    `deepnote-toolkit[server]==${DEEPNOTE_TOOLKIT_VERSION}`,
                    'ipykernel'
                ],
                { throwOnStdErr: false }
            );

            Cancellation.throwIfCanceled(token);

            if (installResult.stdout) {
                this.outputChannel.appendLine(installResult.stdout);
            }
            if (installResult.stderr) {
                this.outputChannel.appendLine(installResult.stderr);
            }

            // Verify installation
            const installedToolkitVersion = await this.isToolkitInstalled(venvInterpreter);
            if (installedToolkitVersion != null) {
                logger.info('deepnote-toolkit installed successfully in venv');

                // Install kernel spec so the kernel uses this venv's Python
                try {
                    Cancellation.throwIfCanceled(token);
                    await this.installKernelSpec(venvInterpreter, venvPath, token);
                } catch (ex) {
                    logger.warn('Failed to install kernel spec', ex);
                    // Don't fail the entire installation if kernel spec creation fails
                }

                this.outputChannel.appendLine(l10n.t('✓ Deepnote toolkit ready'));
                return { pythonInterpreter: venvInterpreter, toolkitVersion: installedToolkitVersion };
            } else {
                logger.error('deepnote-toolkit installation failed');
                this.outputChannel.appendLine(l10n.t('✗ deepnote-toolkit installation failed'));

                throw new DeepnoteToolkitInstallError(
                    venvInterpreter.uri.fsPath,
                    venvPath.fsPath,
                    DEEPNOTE_TOOLKIT_VERSION,
                    installResult.stdout || '',
                    installResult.stderr || 'Package installation completed but verification failed'
                );
            }
        } catch (ex) {
            // If this is already a DeepnoteKernelError, rethrow it without wrapping
            if (ex instanceof DeepnoteVenvCreationError || ex instanceof DeepnoteToolkitInstallError) {
                throw ex;
            }

            // Otherwise, log full details and wrap in a generic toolkit install error
            logger.error('Failed to set up deepnote-toolkit', ex);
            this.outputChannel.appendLine(l10n.t('Failed to set up deepnote-toolkit; see logs for details'));

            throw new DeepnoteToolkitInstallError(
                baseInterpreter.uri.fsPath,
                venvPath.fsPath,
                DEEPNOTE_TOOLKIT_VERSION,
                '',
                ex instanceof Error ? ex.message : String(ex),
                ex instanceof Error ? ex : undefined
            );
        }
    }

    private async isToolkitInstalled(interpreter: PythonEnvironment): Promise<string | undefined> {
        try {
            // Use undefined as resource to get full system environment
            const processService = await this.processServiceFactory.create(undefined);
            const result = await processService.exec(interpreter.uri.fsPath, [
                '-c',
                'import deepnote_toolkit; print(deepnote_toolkit.__version__)'
            ]);
            logger.info(`isToolkitInstalled result: ${result.stdout}`);
            return result.stdout.trim();
        } catch (ex) {
            logger.debug('deepnote-toolkit not found', ex);
            return undefined;
        }
    }

    /**
     * Generate a kernel spec name from a venv path.
     * This is used for both file-based and environment-based venvs.
     */
    private getKernelSpecName(venvPath: Uri): string {
        // Extract the venv directory name (last segment of path)
        const raw = venvPath.fsPath.split(/[/\\]/).filter(Boolean).pop() || 'venv';
        const safe = raw
            .toLowerCase()
            .replace(/[^a-z0-9._-]/g, '-')
            .replace(/-+/g, '-')
            .replace(/^-|-$|^\.+/g, '');
        return `deepnote-${safe}`;
    }

    /**
     * Generate a display name from a venv path.
     */
    private getKernelDisplayName(venvPath: Uri): string {
        const raw = venvPath.fsPath.split(/[/\\]/).filter(Boolean).pop() || 'venv';
        const printable = raw.replace(/[\r\n\t]/g, ' ').trim();
        return `Deepnote (${printable})`;
    }

    /**
     * Install ipykernel kernel spec for a venv.
     * This is idempotent - safe to call multiple times.
     * @param venvInterpreter The venv Python interpreter
     * @param venvPath The venv path
     * @param token Cancellation token
     */
    private async installKernelSpec(
        venvInterpreter: PythonEnvironment,
        venvPath: Uri,
        token?: CancellationToken
    ): Promise<void> {
        Cancellation.throwIfCanceled(token);

        const kernelSpecName = this.getKernelSpecName(venvPath);
        const kernelSpecPath = Uri.joinPath(venvPath, 'share', 'jupyter', 'kernels', kernelSpecName);

        // Check if kernel spec already exists
        if (await this.fs.exists(kernelSpecPath)) {
            logger.info(`Kernel spec already exists at ${kernelSpecPath.fsPath}`);
            return;
        }

        Cancellation.throwIfCanceled(token);

        logger.info(`Installing kernel spec '${kernelSpecName}' for venv at ${venvPath.fsPath}...`);
        const kernelDisplayName = this.getKernelDisplayName(venvPath);

        const venvProcessService = await this.processServiceFactory.create(undefined);

        Cancellation.throwIfCanceled(token);

        await venvProcessService.exec(
            venvInterpreter.uri.fsPath,
            [
                '-m',
                'ipykernel',
                'install',
                '--prefix',
                venvPath.fsPath,
                '--name',
                kernelSpecName,
                '--display-name',
                kernelDisplayName
            ],
            { throwOnStdErr: false }
        );

        logger.info(`Kernel spec installed successfully to ${kernelSpecPath.fsPath}`);
    }

    public getVenvHash(deepnoteFileUri: Uri): string {
        // Create a short hash from the file path for kernel naming and venv directory
        // This provides better uniqueness and prevents directory structure leakage
        const path = deepnoteFileUri.fsPath;

        // Use a simple hash function for better distribution
        let hash = 0;
        for (let i = 0; i < path.length; i++) {
            const char = path.charCodeAt(i);
            hash = (hash << 5) - hash + char;
            hash = hash & hash; // Convert to 32-bit integer
        }

        // Convert to positive hex string and limit length
        const hashStr = Math.abs(hash).toString(16);
        return `venv_${hashStr}`.substring(0, 16);
    }
}<|MERGE_RESOLUTION|>--- conflicted
+++ resolved
@@ -2,17 +2,8 @@
 // Licensed under the MIT License.
 
 import { inject, injectable, named } from 'inversify';
-<<<<<<< HEAD
 import { CancellationToken, l10n, Uri, workspace } from 'vscode';
-import { Cancellation } from '../../platform/common/cancellation';
-=======
-import { CancellationToken, Uri, workspace } from 'vscode';
-import { PythonEnvironment } from '../../platform/pythonEnvironments/info';
-import { IDeepnoteToolkitInstaller, DEEPNOTE_TOOLKIT_VERSION } from './types';
-import { IProcessServiceFactory } from '../../platform/common/process/types.node';
-import { logger } from '../../platform/logging';
-import { IOutputChannel, IExtensionContext } from '../../platform/common/types';
->>>>>>> 9f0d02b9
+
 import { STANDARD_OUTPUT_CHANNEL } from '../../platform/common/constants';
 import { IFileSystem } from '../../platform/common/platform/types';
 import { IProcessServiceFactory } from '../../platform/common/process/types.node';
@@ -20,12 +11,8 @@
 import { DeepnoteToolkitInstallError, DeepnoteVenvCreationError } from '../../platform/errors/deepnoteKernelErrors';
 import { logger } from '../../platform/logging';
 import { PythonEnvironment } from '../../platform/pythonEnvironments/info';
-import {
-    DEEPNOTE_TOOLKIT_VERSION,
-    DEEPNOTE_TOOLKIT_WHEEL_URL,
-    IDeepnoteToolkitInstaller,
-    VenvAndToolkitInstallation
-} from './types';
+import { DEEPNOTE_TOOLKIT_VERSION, IDeepnoteToolkitInstaller, VenvAndToolkitInstallation } from './types';
+import { Cancellation } from '../../platform/common/cancellation';
 
 /**
  * Handles installation of the deepnote-toolkit Python package.
@@ -280,13 +267,8 @@
             Cancellation.throwIfCanceled(token);
 
             // Install deepnote-toolkit and ipykernel in venv
-<<<<<<< HEAD
-            logger.info(`Installing deepnote-toolkit and ipykernel in venv from ${DEEPNOTE_TOOLKIT_WHEEL_URL}`);
+            logger.info(`Installing deepnote-toolkit (${DEEPNOTE_TOOLKIT_VERSION}) and ipykernel in venv from PyPI`);
             this.outputChannel.appendLine(l10n.t('Installing deepnote-toolkit and ipykernel...'));
-=======
-            logger.info(`Installing deepnote-toolkit (${DEEPNOTE_TOOLKIT_VERSION}) and ipykernel in venv from PyPI`);
-            this.outputChannel.appendLine('Installing deepnote-toolkit and ipykernel...');
->>>>>>> 9f0d02b9
 
             const installResult = await venvProcessService.exec(
                 venvInterpreter.uri.fsPath,

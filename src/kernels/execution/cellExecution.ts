// Copyright (c) Microsoft Corporation.
// Licensed under the MIT License.

import type * as KernelMessage from '@jupyterlab/services/lib/kernel/messages';
import { NotebookCell, NotebookCellExecution, workspace, NotebookCellOutput } from 'vscode';

import { createPythonCode } from '@deepnote/blocks';
import type { Kernel } from '@jupyterlab/services';
import { CellExecutionCreator } from './cellExecutionCreator';
import { analyzeKernelErrors, createOutputWithErrorMessageForDisplay } from '../../platform/errors/errorUtils';
import { BaseError } from '../../platform/errors/types';
import { dispose } from '../../platform/common/utils/lifecycle';
import { logger } from '../../platform/logging';
import { IDisposable } from '../../platform/common/types';
import { createDeferred } from '../../platform/common/utils/async';
import { noop } from '../../platform/common/utils/misc';
import { getDisplayNameOrNameOfKernelConnection } from '../../kernels/helpers';
import { isCancellationError } from '../../platform/common/cancellation';
import { activeNotebookCellExecution, CellExecutionMessageHandler } from './cellExecutionMessageHandler';
import { CellExecutionMessageHandlerService } from './cellExecutionMessageHandlerService';
import {
    IKernelSession,
    IKernelController,
    KernelConnectionMetadata,
    ResumeCellExecutionInformation
} from '../../kernels/types';
import { NotebookCellStateTracker, traceCellMessage } from './helpers';
import { getDisplayPath } from '../../platform/common/platform/fs-paths';
import { SessionDisposedError } from '../../platform/errors/sessionDisposedError';
import { isKernelSessionDead } from '../kernel';
import { ICellExecution } from './types';
import { KernelError } from '../errors/kernelError';
import { getCachedSysPrefix } from '../../platform/interpreter/helpers';
import { getCellMetadata } from '../../platform/common/utils';
import { NotebookCellExecutionState, notebookCellExecutions } from '../../platform/notebooks/cellExecutionStateService';
<<<<<<< HEAD
import { createBlockFromPocket } from '../../platform/deepnote/pocket';
import { DeepnoteBigNumberMetadataSchema } from '../../notebooks/deepnote/deepnoteSchemas';
=======
import { createPythonCode } from '@deepnote/blocks';
import { DeepnoteDataConverter } from '../../notebooks/deepnote/deepnoteDataConverter';
>>>>>>> f5cec109

/**
 * Factory for CellExecution objects.
 */
export class CellExecutionFactory {
    constructor(
        private readonly controller: IKernelController,
        private readonly requestListener: CellExecutionMessageHandlerService
    ) {}

    public create(
        cell: NotebookCell,
        code: string | undefined,
        metadata: Readonly<KernelConnectionMetadata>,
        info?: ResumeCellExecutionInformation
    ) {
        // eslint-disable-next-line @typescript-eslint/no-use-before-define
        return CellExecution.fromCell(cell, code, metadata, this.controller, this.requestListener, info);
    }
}

/**
 * Responsible for execution of an individual cell and manages the state of the cell as it progresses through the execution phases.
 * Execution phases include - enqueue for execution (done in ctor), start execution, completed execution with/without errors, cancel execution or dequeue.
 *
 * WARNING: Do not dispose `request: Kernel.IShellFuture` object.
 * Even after request.done & execute_reply is sent we could have more messages coming from iopub.
 * Further details here https://github.com/microsoft/vscode-jupyter/issues/232 & https://github.com/jupyter/jupyter_client/issues/297
 *
 */
export class CellExecution implements ICellExecution, IDisposable {
    public readonly type = 'cell';
    public get result(): Promise<void> {
        return this._result.promise;
    }
    private readonly _result = createDeferred<void>();

    private started?: boolean;

    private _completed?: boolean;
    private endTime?: number;
    private execution?: NotebookCellExecution & {
        /**
         * Whether we have received a response for the execution request sent to the kernel.
         * I.e. has the kernel acknowledged the execution request.
         */
        started?: boolean;
    };
    private cancelHandled = false;
    private disposed?: boolean;
    private request: Kernel.IShellFuture<KernelMessage.IExecuteRequestMsg, KernelMessage.IExecuteReplyMsg> | undefined;
    private readonly disposables: IDisposable[] = [];
    private cellExecutionHandler?: CellExecutionMessageHandler;
    private session?: IKernelSession;
    private cancelRequested?: boolean;
    private _executionOrder?: number;
    public get executionOrder() {
        return this._executionOrder;
    }
    private constructor(
        public readonly cell: NotebookCell,
        private readonly codeOverride: string | undefined,
        private readonly kernelConnection: Readonly<KernelConnectionMetadata>,
        private readonly controller: IKernelController,
        private readonly requestListener: CellExecutionMessageHandlerService,
        private readonly resumeExecution?: ResumeCellExecutionInformation
    ) {
        workspace.onDidCloseTextDocument(
            (e) => {
                // If the cell is deleted, then dispose the request object.
                // No point keeping it alive, just chewing resources.
                if (e === this.cell.document) {
                    logger.info(
                        `Disposing request as the cell (${this.cell.index}) was deleted ${getDisplayPath(
                            this.cell.notebook.uri
                        )}`
                    );
                    try {
                        this.request?.dispose(); // NOSONAR
                    } catch (e) {
                        logger.error(`Error during cell execution dispose: ${e}`);
                    }
                    if (this.started && !this._completed) {
                        this.completedDueToCancellation();
                    }
                }
            },
            this,
            this.disposables
        );
        if (this.canExecuteCell()) {
            this.execution = CellExecutionCreator.getOrCreate(
                cell,
                this.controller,
                resumeExecution?.msg_id ? false : true // Do not clear output if we're resuming execution of a cell.
            );
            NotebookCellStateTracker.setCellState(cell, NotebookCellExecutionState.Pending);
        } else {
            const execution = CellExecutionCreator.get(cell);
            // If execution already exists, then the cell is in a pending state, get it out of pending state.
            if (execution) {
                execution.start();
                execution.end(undefined);
            }
        }
    }

    public static fromCell(
        cell: NotebookCell,
        code: string | undefined,
        metadata: Readonly<KernelConnectionMetadata>,
        controller: IKernelController,
        requestListener: CellExecutionMessageHandlerService,
        info?: ResumeCellExecutionInformation
    ) {
        return new CellExecution(cell, code, metadata, controller, requestListener, info);
    }
    public async start(session: IKernelSession) {
        this.session = session;
        if (this.resumeExecution?.msg_id) {
            return this.resume(session, this.resumeExecution);
        }
        if (this.cancelHandled) {
            traceCellMessage(this.cell, 'Not starting as it was cancelled');
            return;
        }
        traceCellMessage(this.cell, 'Start execution');
        logger.ci(`Cell Exec contents ${this.cell.document.getText().substring(0, 50)}...`);
        if (!this.canExecuteCell()) {
            // End state is bool | undefined not optional. Undefined == not success or failure
            this.execution?.end(undefined);
            this.execution = undefined;
            this._result.resolve();
            return;
        }
        if (session.kind === 'remoteJupyter' && session.status === 'unknown') {
            if (!session.kernel || session.kernel.isDisposed || session.isDisposed) {
                this.execution?.start();
                this.execution?.clearOutput().then(noop, noop);
                this.completedWithErrors(new SessionDisposedError());
                return this.result;
            }
        }

        if (this.started) {
            traceCellMessage(this.cell, 'Cell has already been started yet CellExecution.Start invoked again');
            logger.error(`Cell has already been started yet CellExecution.Start invoked again ${this.cell.index}`);
            // TODO: Send telemetry this should never happen, if it does we have problems.
            return this.result;
        }
        this.started = true;

        activeNotebookCellExecution.set(this.cell.notebook, this.execution);
        NotebookCellStateTracker.setCellState(this.cell, NotebookCellExecutionState.Executing);
        // Begin the request that will modify our cell.
        this.execute(this.codeOverride || this.cell.document.getText().replace(/\r\n/g, '\n'), session)
            .catch((e) => this.completedWithErrors(e))
            .catch(noop);
        return this.result;
    }
    private async resume(session: IKernelSession, info: ResumeCellExecutionInformation) {
        if (this.cancelHandled) {
            traceCellMessage(this.cell, 'Not resuming as it was cancelled');
            return;
        }
        if (!session.kernel) {
            throw new Error('Kernel not available to resume execution');
        }
        traceCellMessage(this.cell, 'Start resuming execution');
        logger.ci(`Cell Exec (resuming) contents ${this.cell.document.getText().substring(0, 50)}...`);
        if (!this.canExecuteCell()) {
            this.execution?.end(undefined);
            this.execution = undefined;
            this._result.resolve();
            return;
        }
        if (this.started) {
            logger.error(`Cell has already been started yet CellExecution.resume invoked again ${this.cell.index}`);
            return this.result;
        }
        this.started = true;
        activeNotebookCellExecution.set(this.cell.notebook, this.execution);
        this.execution?.start(info.startTime);
        if (info.executionCount && this.execution) {
            this.execution.executionOrder = info.executionCount;
        }
        NotebookCellStateTracker.setCellState(this.cell, NotebookCellExecutionState.Executing);

        this.cellExecutionHandler = this.requestListener.registerListenerForResumingExecution(this.cell, {
            kernel: session.kernel,
            cellExecution: this.execution!,
            msg_id: info.msg_id
        });
        this.cellExecutionHandler.onErrorHandlingExecuteRequestIOPubMessage(
            (error) => {
                logger.error(`Cell (index = ${this.cell.index}) execution completed with errors (2).`, error);
                // If not a restart error, then tell the subscriber
                this.completedWithErrors(error.error);
            },
            this,
            this.disposables
        );

        this.cellExecutionHandler.completed.finally(() => this.completedSuccessfully()).catch(noop);
        return this.result;
    }

    /**
     * Cancel execution.
     * If execution has commenced, then wait for execution to complete or kernel to start.
     * If execution has not commenced, then ensure dequeue it & revert the status to not-queued (remove spinner, etc).
     * @param {boolean} [forced=false]
     * If `true`, then do not wait for cell execution to complete gracefully (just kill it).
     * This is used when we restart the kernel (either as a result of kernel interrupt or user initiated).
     * When restarted, the execution needs to stop as jupyter will not send more messages.
     * Hence `forced=true` is more like a hard kill.
     */
    public async cancel(forced = false) {
        if (this.cancelHandled) {
            return;
        }
        this.cancelRequested = true;
        if (this.started && !forced && this.execution?.started) {
            // At this point the cell execution can only be stopped from kernel & we should not
            // stop handling execution results & the like from the kernel.
            // The result will resolve when execution completes or kernel is restarted.
            traceCellMessage(this.cell, 'Cell is already running, waiting for it to finish or kernel to start');
            await this.result.catch(noop);
            return;
        }
        if (this.cancelHandled || this._completed) {
            return;
        }
        traceCellMessage(this.cell, 'Execution cancelled');
        this.cancelHandled = true;

        this.completedDueToCancellation();
        this.dispose();
    }
    /**
     * This method is called when all execution has been completed (successfully or failed).
     * Or when execution has been cancelled.
     */
    public dispose() {
        if (this.disposed) {
            return;
        }
        this.disposed = true;
        traceCellMessage(this.cell, 'Execution disposed');
        dispose(this.disposables);
    }
    private completedWithErrors(error: Partial<Error>, completedTime?: number, appendErrorToOutput = true) {
        if (this.cancelHandled) {
            // We cancelled the cell, hence don't do anything.
            return;
        }
        if (!this.disposed && !this.cancelRequested) {
            logger.warn(`Cell completed with errors`, error);
        } else {
            logger.warn(`Cell completed with errors (${this.disposed ? 'disposed' : 'cancelled'})`);
        }
        traceCellMessage(this.cell, 'Completed with errors');

        if (appendErrorToOutput) {
            let errorMessage: string | undefined;
            let output: NotebookCellOutput | undefined;
            if (
                error &&
                !(error instanceof BaseError) &&
                error.message?.includes('Canceled future for execute_request message before replies were done') &&
                this.session &&
                isKernelSessionDead(this.session)
            ) {
                error = new SessionDisposedError();
            }
            // If the error doesn't derive from BaseError, it came from execution
            if (!error) {
                //
            } else if (!(error instanceof BaseError)) {
                errorMessage = error.message || error.name || error.stack;
            } else {
                // Otherwise it's an error from the kernel itself. Put it into the cell
                const failureInfo = analyzeKernelErrors(
                    workspace.workspaceFolders || [],
                    error,
                    getDisplayNameOrNameOfKernelConnection(this.kernelConnection),
                    getCachedSysPrefix(this.kernelConnection.interpreter)
                );
                errorMessage = failureInfo?.message;
            }
            output = createOutputWithErrorMessageForDisplay(errorMessage || '');
            if (output) {
                this.execution?.appendOutput(output).then(noop, noop);
            }
        }

        this.endCellTask('failed', completedTime);
        traceCellMessage(this.cell, 'Completed with errors, & resolving');
        this._result.reject(error);
    }
    private get isEmptyCodeCell(): boolean {
        return this.cell.document.getText().trim().length === 0;
    }
    private completedSuccessfully(completedTime?: number) {
        traceCellMessage(this.cell, 'Completed successfully');
        let success: 'success' | 'failed' = 'success';
        this.endCellTask('success', completedTime);
        traceCellMessage(this.cell, `Completed successfully & resolving with status = ${success}`);
        this._result.resolve();
    }
    private endCellTask(success: 'success' | 'failed' | 'cancelled', completedTime = new Date().getTime()) {
        if (this._completed) {
            return;
        }
        this._completed = true;
        if (this.isEmptyCodeCell) {
            // Undefined for not success or failures
            if (this.execution) {
                this.execution.executionOrder = undefined;
            }
            this.execution?.end(undefined);
        } else if (success === 'success' || success === 'failed') {
            this.endTime = completedTime;
            this.execution?.end(success === 'success', this.endTime);
        } else {
            // Cell was cancelled.
            // Undefined for not success or failures
            try {
                // If a request was generated an sent, then dispose it.
                this.request?.dispose();
            } catch {
                //
            }
            this.execution?.end(undefined);
        }
        if (activeNotebookCellExecution.get(this.cell.notebook) === this.execution) {
            activeNotebookCellExecution.set(this.cell.notebook, undefined);
        }
        this._executionOrder = this.execution?.executionOrder;
        NotebookCellStateTracker.setCellState(this.cell, NotebookCellExecutionState.Idle);
        this.execution = undefined;
    }

    private completedDueToCancellation() {
        traceCellMessage(this.cell, 'Completed due to cancellation');
        this.endCellTask('cancelled');
        traceCellMessage(this.cell, 'Cell cancelled & resolving');
        this._result.resolve();
    }

    private canExecuteCell() {
        // Raw cells cannot be executed.
        if (this.cell.document.languageId === 'raw') {
            return false;
        }

        return !this.cell.document.isClosed;
    }

    private async execute(code: string, session: IKernelSession) {
        if (!session.kernel) {
            throw new Error('No kernel available to execute code');
        }
        traceCellMessage(this.cell, 'Send code for execution');
        // Skip if no code to execute
        if (code.trim().length === 0 || this.cell.document.isClosed) {
            if (code.trim().length === 0) {
                this.execution?.start(this.resumeExecution?.startTime);
                this.execution?.clearOutput()?.then(noop, noop);
            }
            traceCellMessage(this.cell, 'Empty cell execution');
            return this.completedSuccessfully();
        }

        // Convert NotebookCell to Deepnote block for further operations
        const cellData = {
            kind: this.cell.kind,
            value: this.cell.document.getText(),
            languageId: this.cell.document.languageId,
            metadata: this.cell.metadata,
            outputs: [...(this.cell.outputs || [])]
        };

<<<<<<< HEAD
        if (deepnoteBlock.type === 'big-number') {
            try {
                deepnoteBlock.metadata = {
                    ...deepnoteBlock.metadata,
                    ...DeepnoteBigNumberMetadataSchema.parse(JSON.parse(deepnoteBlock.content || '{}'))
                };
            } catch (ex) {
                logger.error(
                    `Cell execution failed to parse big number metadata, for cell Index ${this.cell.index}`,
                    ex
                );
                return this.completedWithErrors(ex);
            }
        }

        // Use createPythonCode to generate code with table state already included
        logger.info(`Cell ${this.cell.index}: Using createPythonCode to generate execution code with table state`);
=======
        const dataConverter = new DeepnoteDataConverter();
        const deepnoteBlock = dataConverter.convertCellToBlock(cellData, this.cell.index);

        logger.info(`Cell ${this.cell.index}: Using createPythonCode for ${deepnoteBlock.type} block`);
>>>>>>> f5cec109
        code = createPythonCode(deepnoteBlock);

        // Generate metadata from our cell (some kernels expect this.)
        // eslint-disable-next-line @typescript-eslint/no-explicit-any
        const metadata: any = {
            ...{ cellId: this.cell.document.uri.toString() },
            ...getCellMetadata(this.cell).metadata // Send the Cell Metadata
        };

        const kernelConnection = session.kernel;
        try {
            // At this point we're about to ACTUALLY execute some code. Fire an event to indicate that
            notebookCellExecutions.changeCellState(this.cell, NotebookCellExecutionState.Executing);
            logger.trace(`Cell Index:${this.cell.index} sent to kernel`);
            // For Jupyter requests, silent === don't output, while store_history === don't update execution count
            // https://jupyter-client.readthedocs.io/en/stable/api/client.html#jupyter_client.KernelClient.execute
            this.request = kernelConnection.requestExecute(
                {
                    code,
                    silent: false,
                    stop_on_error: false,
                    allow_stdin: true,
                    store_history: true
                },
                false,
                metadata
            );
            // Don't want dangling promises.
            this.request.done.then(noop, noop);
        } catch (ex) {
            logger.error(`Cell execution failed without request, for cell Index ${this.cell.index}`, ex);
            return this.completedWithErrors(ex);
        }
        this.cellExecutionHandler = this.requestListener.registerListenerForExecution(this.cell, {
            kernel: kernelConnection,
            cellExecution: this.execution!,
            request: this.request
        });
        this.cellExecutionHandler.onErrorHandlingExecuteRequestIOPubMessage(
            (error) => {
                logger.error(`Cell (index = ${this.cell.index}) execution completed with errors (2).`, error);
                // If not a restart error, then tell the subscriber
                this.completedWithErrors(error.error);
            },
            this,
            this.disposables
        );

        // WARNING: Do not dispose `request`.
        // Even after request.done & execute_reply is sent we could have more messages coming from iopub.
        // We have tests for this & check https://github.com/microsoft/vscode-jupyter/issues/232 & https://github.com/jupyter/jupyter_client/issues/297

        try {
            // When the request finishes we are done
            // request.done resolves even before all iopub messages have been sent through.
            // Solution is to wait for all messages to get processed.
            traceCellMessage(this.cell, 'Wait for jupyter execution');
            // const reply = await this.request.done;
            const response = await this.request.done;
            const completedTime = new Date().getTime();
            // try {
            //     // The time from the kernel is more accurate, as that will ignore the network latency.
            //     // Note: There could be an offset between the time on the kernel and the time on the client.
            //     // https://github.com/microsoft/vscode-jupyter/issues/14072
            //     completedTime = new Date(reply.header.date).getTime();
            // } catch {
            //     //
            // }
            traceCellMessage(this.cell, 'Jupyter execution completed');
            if (response.content.status === 'error') {
                this.completedWithErrors(new KernelError(response.content), completedTime, false);
            } else {
                this.completedSuccessfully(completedTime);
            }
            traceCellMessage(this.cell, 'Executed successfully in executeCell');
        } catch (ex) {
            if (this.cancelHandled) {
                return;
            }
            if (!this.disposed && !this.cancelRequested) {
                // @jupyterlab/services throws a `Canceled` error when the kernel is interrupted.
                // Or even when the kernel dies when running a cell with the code `os.kill(os.getpid(), 9)`
                logger.error('Error in waiting for cell to complete', ex);
            }
            traceCellMessage(this.cell, 'Some other execution error');
            if (ex && ex instanceof Error && isCancellationError(ex, true)) {
                // No point displaying the error stack trace from Jupyter npm package.
                // Just display the error message and log details in output.
                // Note: This could be an error from cancellation (interrupt) or due to kernel dying as well.
                this.completedWithErrors({ message: ex.message });
            } else {
                // eslint-disable-next-line @typescript-eslint/no-explicit-any
                this.completedWithErrors(ex as any);
            }
        }
    }
}<|MERGE_RESOLUTION|>--- conflicted
+++ resolved
@@ -33,13 +33,7 @@
 import { getCachedSysPrefix } from '../../platform/interpreter/helpers';
 import { getCellMetadata } from '../../platform/common/utils';
 import { NotebookCellExecutionState, notebookCellExecutions } from '../../platform/notebooks/cellExecutionStateService';
-<<<<<<< HEAD
-import { createBlockFromPocket } from '../../platform/deepnote/pocket';
-import { DeepnoteBigNumberMetadataSchema } from '../../notebooks/deepnote/deepnoteSchemas';
-=======
-import { createPythonCode } from '@deepnote/blocks';
 import { DeepnoteDataConverter } from '../../notebooks/deepnote/deepnoteDataConverter';
->>>>>>> f5cec109
 
 /**
  * Factory for CellExecution objects.
@@ -423,30 +417,25 @@
             outputs: [...(this.cell.outputs || [])]
         };
 
-<<<<<<< HEAD
-        if (deepnoteBlock.type === 'big-number') {
-            try {
-                deepnoteBlock.metadata = {
-                    ...deepnoteBlock.metadata,
-                    ...DeepnoteBigNumberMetadataSchema.parse(JSON.parse(deepnoteBlock.content || '{}'))
-                };
-            } catch (ex) {
-                logger.error(
-                    `Cell execution failed to parse big number metadata, for cell Index ${this.cell.index}`,
-                    ex
-                );
-                return this.completedWithErrors(ex);
-            }
-        }
-
-        // Use createPythonCode to generate code with table state already included
-        logger.info(`Cell ${this.cell.index}: Using createPythonCode to generate execution code with table state`);
-=======
+        // if (deepnoteBlock.type === 'big-number') {
+        //     try {
+        //         deepnoteBlock.metadata = {
+        //             ...deepnoteBlock.metadata,
+        //             ...DeepnoteBigNumberMetadataSchema.parse(JSON.parse(deepnoteBlock.content || '{}'))
+        //         };
+        //     } catch (ex) {
+        //         logger.error(
+        //             `Cell execution failed to parse big number metadata, for cell Index ${this.cell.index}`,
+        //             ex
+        //         );
+        //         return this.completedWithErrors(ex);
+        //     }
+        // }
+
         const dataConverter = new DeepnoteDataConverter();
         const deepnoteBlock = dataConverter.convertCellToBlock(cellData, this.cell.index);
 
         logger.info(`Cell ${this.cell.index}: Using createPythonCode for ${deepnoteBlock.type} block`);
->>>>>>> f5cec109
         code = createPythonCode(deepnoteBlock);
 
         // Generate metadata from our cell (some kernels expect this.)

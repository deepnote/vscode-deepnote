// Copyright (c) Microsoft Corporation.
// Licensed under the MIT License.

import fastDeepEqual from 'fast-deep-equal';
import type * as nbformat from '@jupyterlab/nbformat';
import type * as KernelMessage from '@jupyterlab/services/lib/kernel/messages';
import {
    NotebookCell,
    NotebookCellExecution,
    NotebookCellKind,
    NotebookCellExecutionSummary,
    NotebookDocument,
    workspace,
    WorkspaceEdit,
    NotebookCellData,
    Range,
    NotebookCellOutput,
    CancellationTokenSource,
    EventEmitter,
    ExtensionMode,
    NotebookEdit,
    NotebookCellOutputItem,
    Disposable,
    window,
    extensions
} from 'vscode';

import type { Kernel } from '@jupyterlab/services';
import { CellExecutionCreator } from './cellExecutionCreator';
import { dispose } from '../../platform/common/utils/lifecycle';
import { logger } from '../../platform/logging';
import { IDisposable, IExtensionContext } from '../../platform/common/types';
import { concatMultilineString, formatStreamText, isJupyterNotebook } from '../../platform/common/utils';
import {
    traceCellMessage,
    cellOutputToVSCCellOutput,
    translateCellDisplayOutput,
    CellOutputMimeTypes,
    findErrorLocation
} from './helpers';
import { swallowExceptions } from '../../platform/common/utils/decorators';
import { noop } from '../../platform/common/utils/misc';
import { IKernelController, ITracebackFormatter } from '../../kernels/types';
import { handleTensorBoardDisplayDataOutput } from './executionHelpers';
import { Identifiers, RendererExtension, WIDGET_MIMETYPE } from '../../platform/common/constants';
import { CellOutputDisplayIdTracker } from './cellDisplayIdTracker';
import { createDeferred } from '../../platform/common/utils/async';
import { coerce, SemVer } from 'semver';

// Helper interface for the set_next_input execute reply payload
interface ISetNextInputPayload {
    replace: boolean;
    source: 'set_next_input';
    text: string;
}

type ExecuteResult = nbformat.IExecuteResult & {
    transient?: { display_id?: string };
};
type DisplayData = nbformat.IDisplayData & {
    transient?: { display_id?: string };
};
type WidgetData = {
    version_major: number;
    version_minor: number;
    model_id: string;
};

/**
 * At any given point in time, we can only have one cell actively running.
 * This will keep track of that task.
 */
export const activeNotebookCellExecution = new WeakMap<NotebookDocument, NotebookCellExecution | undefined>();

export function getParentHeaderMsgId(msg: KernelMessage.IMessage): string | undefined {
    if (msg.parent_header && 'msg_id' in msg.parent_header) {
        return msg.parent_header.msg_id;
    }
    return undefined;
}

/**
 * Gets the cell ID, preferring the metadata id from Deepnote blocks,
 * otherwise falling back to the cell's document URI.
 */
function getCellId(cell: NotebookCell): string {
    return (cell.metadata?.id as string | undefined) || cell.document.uri.toString();
}

/**
 * Responsible for handling of jupyter messages as a result of execution of individual cells.
 */
export class CellExecutionMessageHandler implements IDisposable {
    /**
     * Keeps track of the Models Ids (model_id) that is displayed in the output of a specific cell.
     * model_id's maps to Output Widgets.
     * Hence here we're keeping track of the widgets displayed in outputs of specific cells.
     */
    private static modelIdsOwnedByCells = new WeakMap<NotebookCell, Set<string>>();
    /**
     * The msg_id of the original request execute (when executing the cell).
     */
    public readonly executeRequestMessageId: string;
    /**
     * Whether we're done with handling of the original request execute for a cell.
     */
    private completedExecution?: boolean;
    /**
     * Jupyter can sent a `clear_output` message which indicates the output of a cell should be cleared.
     * If the flag `wait` is set to `true`, then we should wait for the next output before clearing the output.
     * I.e. if the value for `wait` is false (default) then clear the cell output immediately.
     * https://ipywidgets.readthedocs.io/en/latest/examples/Output%20Widget.html#Output-widgets:-leveraging-Jupyter's-display-system
     */
    private clearOutputOnNextUpdateToOutput?: boolean;

    private execution?: NotebookCellExecution;
    private readonly _onErrorHandlingIOPubMessage = new EventEmitter<{
        error: Error;
        msg: KernelMessage.IIOPubMessage;
    }>();
    public readonly onErrorHandlingExecuteRequestIOPubMessage = this._onErrorHandlingIOPubMessage.event;
    private temporaryExecution?: NotebookCellExecution;
    private previousResultsToRestore?: NotebookCellExecutionSummary;
    private cellHasErrorsInOutput?: boolean;
    private disposed?: boolean;
    private startTime?: number;

    public get hasErrorOutput() {
        return this.cellHasErrorsInOutput === true;
    }
    /**
     * We keep track of the last output that was used to store stream text.
     * We need this so that we can update it later on (when we get new data for the same stream).
     * If users clear outputs or if we have a new output other than stream, then clear this item.
     * Because if after the stream we have an image, then the stream is not the last output item, hence its cleared.
     */
    private lastUsedStreamOutput?: { stream: 'stdout' | 'stderr'; output: NotebookCellOutput };
    /**
     * When we have nested Output Widgets, we get comm messages one for each output widget.
     * The way it works is:
     * - Jupyter sends a comm open message indicating there's an output widget
     * - Jupyter sends a comm message indicating all messages from now on belong to the output widget.
     *      - Now if we have another output widget thats nested in the previous, then we get another comm open message.
     *      - Jupyter sends a comm message indicating all messages from now on belong to the second output widget.
     *      - Jupyter sends a comm message indicating all messages from now on don't belong to the second the output widget is done (comm message with msg_id = '').
     * - Jupyter sends a comm message indicating all messages from now on don't belong to the first the output widget is done (comm message with msg_id = '').
     *
     * Basically its a stack, as we create new outputs nested within another we get comm messages and we need to keep track of the stack.
     */
    private outputsAreSpecificToAWidget: {
        /**
         * Comm Id (or model_id) of widget that will handle all messages and render them via the widget manager.
         * This could be a widget in another cell.
         */
        handlingCommId: string;
        /**
         * All messages that have a parent_header.msg_id = msg_id will be swallowed and handled by the widget with model_id = this.handlingCommId.
         * These requests could be from another cell, ie messages can original from one cell and end up getting displayed in another.
         * E.g. widget is in cell 1 and output will be redirected from cell 2 into widget 1.
         */
        msgIdsToSwallow: string;
        /**
         * If true, then we should clear all of the output owned by the widget defined by the commId.
         * By owned, we mean the output added after the Output Widget and not the widget itself.
         */
        clearOutputOnNextUpdateToOutput?: boolean;
    }[] = [];
    private commIdsMappedToParentWidgetModel = new Map<string, string>();
    private readonly disposables: IDisposable[] = [];
    private readonly prompts = new Set<CancellationTokenSource>();
    /**
     * List of comm_ids Jupyter sent back when this cell was first executed
     * or for any subsequent requests as a result of outputs sending custom messages.
     */
    private readonly ownedCommIds = new Set<string>();
    private readonly commIdsMappedToWidgetOutputModels = new Set<string>();
    private static readonly outputsOwnedByWidgetModel = new Map<string, Set<string>>();
    /**
     * List of msg_ids of requests sent either as part of request_execute
     * or for any subsequent requests as a result of outputs sending custom messages.
     */
    private readonly ownedRequestMsgIds = new Set<string>();
    private readonly _completed = createDeferred<void>();
    public get completed() {
        return this._completed.promise;
    }
    private gotIdleIOPubStatus = false;
    private gotShellReply = false;
    private streamsReAttachedToExecutingCell = false;
    private endAbnormallyTimeout?: NodeJS.Timeout | number;
    constructor(
        public readonly cell: NotebookCell,
        private readonly controller: IKernelController,
        private readonly context: IExtensionContext,
        private readonly formatters: ITracebackFormatter[],
        private readonly kernel: Kernel.IKernelConnection,
        private readonly request:
            | Kernel.IShellFuture<KernelMessage.IExecuteRequestMsg, KernelMessage.IExecuteReplyMsg>
            | undefined,
        cellExecution: NotebookCellExecution,
        executionMessageId: string
    ) {
        this._completed.promise.catch(noop);
        this.executeRequestMessageId = executionMessageId;
        this.ownedRequestMsgIds.add(executionMessageId);
        workspace.onDidChangeNotebookDocument(
            (e) => {
                if (!isJupyterNotebook(e.notebook)) {
                    return;
                }
                const thisCellChange = e.cellChanges.find(({ cell }) => cell === this.cell);
                if (!thisCellChange) {
                    return;
                }
                if (thisCellChange.outputs?.length === 0) {
                    // keep track of the fact that user has cleared the output.
                    this.clearLastUsedStreamOutput();
                    this.cellHasErrorsInOutput = false;
                }
            },
            this,
            this.disposables
        );
        this.execution = cellExecution;
        // We're in all messages.
        // When using the `interact` function in Python, we can get outputs from comm messages even before execution has completed.
        // See https://github.com/microsoft/vscode-jupyter/issues/9503 for more information on why we need to monitor anyMessage and iopubMessage signals.
        this.kernel.anyMessage.connect(this.onKernelAnyMessage, this);
        this.kernel.iopubMessage.connect(this.onKernelIOPubMessage, this);

        if (request) {
            request.onIOPub = () => {
                // Cell has been deleted or the like.
                if (this.cell.document.isClosed && !this.completedExecution) {
                    request.dispose();
                }
            };
            request.onReply = (msg) => {
                // Cell has been deleted or the like.
                if (this.cell.document.isClosed) {
                    request.dispose();
                    return;
                }
                this.handleReply(msg);
            };
            request.onStdin = this.handleInputRequest.bind(this);
            request.done
                .finally(() => {
                    this.completedExecution = true;
                    this.endCellExecution();
                })
                .catch(noop);
        }
    }
    /**
     * This method is called when all execution has been completed (successfully or failed).
     * Or when execution has been cancelled.
     */
    public dispose() {
        if (this.disposed) {
            return;
        }
        this.disposed = true;
        traceCellMessage(this.cell, 'Execution Message Handler disposed');
        dispose(this.disposables);
        this.prompts.forEach((item) => item.dispose());
        this.prompts.clear();
        // Assume you have a long running cell, then reload vscode, next this cell continues running.
        // Next you interrupt this cell, next this class will get disposed
        // However due to restoring outputs, we could end up with a final stream output or the like,
        // The new stream ends up getting added as a new output (instead of appending to existing output),
        // this happens as the previous stream has been cleared (if we call clearLastUsedStreamOutput).
        // Thats why we never clear the last stream when disposing this class for restored executions (request === undefined).
        if (this.request) {
            this.clearLastUsedStreamOutput();
        }
        this.execution = undefined;
        this.kernel.anyMessage.disconnect(this.onKernelAnyMessage, this);
        this.kernel.iopubMessage.disconnect(this.onKernelIOPubMessage, this);
        this._onErrorHandlingIOPubMessage.dispose();
    }
    /**
     * This merely marks the end of the cell execution.
     * However this class will still monitor iopub messages from the kernel.
     * As its possible a widget from the output of this cell sends message to the kernel and
     * as a result of the response we get some new output.
     */
    private endCellExecution() {
        this.prompts.forEach((item) => item.dispose());
        this.prompts.clear();
        // Assume you have a long running cell, then reload vscode, next this cell continues running.
        // Next you interrupt this cell, next this class will get disposed
        // However due to restoring outputs, we could end up with a final stream output or the like,
        // The new stream ends up getting added as a new output (instead of appending to existing output),
        // this happens as the previous stream has been cleared (if we call clearLastUsedStreamOutput).
        // Thats why we never clear the last stream when disposing this class for restored executions (request === undefined).
        if (this.request) {
            this.clearLastUsedStreamOutput();
        }
        this.execution = undefined;
        this._completed.resolve();
    }
    private onKernelAnyMessage(_: unknown, { direction, msg }: Kernel.IAnyMessageArgs) {
        if (this.cell.document.isClosed) {
            return this.endCellExecution();
        }
        // eslint-disable-next-line @typescript-eslint/no-require-imports
        const jupyterLab = require('@jupyterlab/services') as typeof import('@jupyterlab/services');

        if (!this.request && direction === 'recv') {
            const parentMsgId = getParentHeaderMsgId(msg);
            // In @jupyterlab/services/lib/kernel/future.js a request is marked as completed when we receive a status message with execution_state = 'idle' and have received a reply in shell chanel.
            if (
                jupyterLab.KernelMessage.isStatusMsg(msg) &&
                msg.content.execution_state === 'idle' &&
                parentMsgId === this.executeRequestMessageId
            ) {
                this.gotIdleIOPubStatus = true;
            }
            if (msg.channel === 'shell' && parentMsgId === this.executeRequestMessageId) {
                this.gotShellReply = true;
            }
            // Scenario
            // Start a long running cell, then reload vscode
            // now interrupt the cell after we reload, this will send an interrupt request to the kernel
            // We will get a response saying that the response is being processed, but that does not mean it was processed.
            // So we should ignore status == busy messages for other msg_ids
            // We are only interested in idle messages for new requests.
            const isBusyProcessingAnotherRequest =
                jupyterLab.KernelMessage.isStatusMsg(msg) &&
                msg.content.execution_state !== 'idle' &&
                parentMsgId !== this.executeRequestMessageId;

            typeof msg.parent_header === 'object' &&
                msg.parent_header &&
                'msg_type' in msg.parent_header &&
                msg.parent_header.msg_type === 'interrupt_request';
            // If we have a new parent message id, then this means a new request is being processed.
            // I.e. previous request is done.
            const gotANewMessage = parentMsgId
                ? parentMsgId !== this.executeRequestMessageId && !isBusyProcessingAnotherRequest
                : false;
            const isResponseToInterruptRequest =
                typeof msg.parent_header === 'object' &&
                msg.parent_header &&
                'msg_type' in msg.parent_header &&
                msg.parent_header.msg_type === 'interrupt_request';
            // This is what marks a request as completed in Jupyter Lab API.
            const completed = this.gotIdleIOPubStatus && this.gotShellReply;
            // The following are backups, just in case the above doesn't work.
            // If we're resuming execution of a cell, then end the cell execution
            // when we receive certain message types.
            // If we're reloading or the like and then re-connecting to an active session, then
            // the kernel is probably busy executing a cell,
            // The first thin we do is always send a request for kernle info,
            // If we get a response for that, then this means the previous cell execution has completed.
            // Similarly if we see a response for an execution then the previous execution has completed.
            const messageTypesIndicatingEndOfCellExecution = ['kernel_info_reply', 'execute_input', 'execute_reply'];
            const gotMessageThatIndicatesEndOfCellExecution =
                'msg_type' in msg &&
                typeof msg.msg_type === 'string' &&
                messageTypesIndicatingEndOfCellExecution.includes(msg.msg_type);
            if (!this.completedExecution && completed) {
                this.completedExecution = true;
                // Clear the hacky way of ending the execution.
                if (this.endAbnormallyTimeout) {
                    clearTimeout(this.endAbnormallyTimeout);
                }
                return this.endCellExecution();
            }
            if (!this.completedExecution && (gotMessageThatIndicatesEndOfCellExecution || gotANewMessage)) {
                // This is a hacky way of ending the execution, hence wait for 100ms  before ending the execution.
                // Its possible that within a second we will a proper response from the kernel that marks the end of execution.
                if (this.endAbnormallyTimeout) {
                    clearTimeout(this.endAbnormallyTimeout);
                }
                this.endAbnormallyTimeout = setTimeout(
                    () => {
                        this.completedExecution = true;
                        this.endAbnormallyTimeout = undefined;
                        return this.endCellExecution();
                    },
                    // If we got an idle response to an interrupt request, this means the previous request has ended.
                    // However its very likely we will get a valid response to end the previous request, hence lets wait 1s for that response to come back.
                    isResponseToInterruptRequest ? 1000 : 100
                );
                this.disposables.push(
                    new Disposable(() => {
                        clearTimeout(this.endAbnormallyTimeout);
                        this.endAbnormallyTimeout = undefined;
                    })
                );
                return;
            }
        }
        // We're only interested in messages after execution has completed.
        // See https://github.com/microsoft/vscode-jupyter/issues/9503 for more information.
        if (direction !== 'send' || !this.completedExecution) {
            return;
        }
        if (jupyterLab.KernelMessage.isCommMsgMsg(msg) && this.ownedCommIds.has(msg.content.comm_id)) {
            // Looks like we have a comm msg request sent by some output or the like.
            // See https://github.com/microsoft/vscode-jupyter/issues/9503 for more information.
            this.ownedRequestMsgIds.add(msg.header.msg_id);
        }
    }
    private onKernelIOPubMessage(_: unknown, msg: KernelMessage.IIOPubMessage<KernelMessage.IOPubMessageType>) {
        if (this.cell.document.isClosed) {
            return this.endCellExecution();
        }

        // We're only interested in messages after execution has completed.
        // See https://github.com/microsoft/vscode-jupyter/issues/9503 for more information.

        // Handle iopub messages that are sent from Jupyter in response to some
        // comm message (requests) sent by an output widget.
        // See https://github.com/microsoft/vscode-jupyter/issues/9503 for more information.
        if (
            !msg.parent_header ||
            !('msg_id' in msg.parent_header) ||
            !this.ownedRequestMsgIds.has(msg.parent_header.msg_id) ||
            msg.channel !== 'iopub'
        ) {
            return;
        }
        try {
            this.handleIOPub(msg);
        } catch (ex) {
            logger.error(`Failed to handle iopub message as a result of some comm message`, msg, ex);
            if (!this.completedExecution && !this.cell.document.isClosed) {
                // If there are problems handling the execution, then bubble those to the calling code.
                // Else just log the errors.
                this._onErrorHandlingIOPubMessage.fire(ex);
            }
        }
    }
    private clearLastUsedStreamOutput() {
        this.lastUsedStreamOutput = undefined;
    }
    /**
     * Assume we run cell A
     * Now run cell B, and this will update cell A.
     * The way it works is, the request object created for cell A will get a message saying update your output.
     * Cell A has completed, hence there's no execution task, we should create one or re-use an existing one.
     * Creating one results in side effects such as execution order getting reset and timers starting.
     * Hence where possible re-use an existing cell execution task associated with this document.
     */
    private createTemporaryTask(executionMustBelongToCurrentCell: boolean) {
        if (this.cell.document.isClosed) {
            return;
        }
        // If we have an active task, use that instead of creating a new task.
        const existingTask = activeNotebookCellExecution.get(this.cell.notebook);
        if (existingTask) {
            if (
                !executionMustBelongToCurrentCell ||
                (executionMustBelongToCurrentCell && existingTask.cell.index === this.cell.index)
            ) {
                return existingTask;
            }
        }

        // Create a temporary task.
        this.previousResultsToRestore = { ...(this.cell.executionSummary || {}) };
        this.temporaryExecution = CellExecutionCreator.getOrCreate(this.cell, this.controller);
        this.temporaryExecution?.start();
        if (this.previousResultsToRestore?.executionOrder && this.temporaryExecution) {
            this.temporaryExecution.executionOrder = this.previousResultsToRestore.executionOrder;
        }
        return this.temporaryExecution;
    }
    private endTemporaryTask() {
        if (this.previousResultsToRestore?.executionOrder && this.execution) {
            this.execution.executionOrder = this.previousResultsToRestore.executionOrder;
        }
        if (this.previousResultsToRestore && this.temporaryExecution) {
            if (this.previousResultsToRestore.executionOrder) {
                this.temporaryExecution.executionOrder = this.previousResultsToRestore.executionOrder;
            }
            this.temporaryExecution.end(
                this.previousResultsToRestore.success,
                this.previousResultsToRestore.timing?.endTime
            );
        } else {
            // Undefined for not success or failure
            this.temporaryExecution?.end(undefined);
        }
        this.previousResultsToRestore = undefined;
        this.temporaryExecution = undefined;
    }
    private handleIOPub(msg: KernelMessage.IIOPubMessage) {
        if (!this.startTime) {
            // Set the start time after we get some kind of a response to the execution request.
            // This is a more accurate representation of when the cell execution started.
            this.startTime = new Date().getTime();
            // try {
            //     // The time from the kernel is more accurate, as that will ignore the network latency.
            //     // Note: There could be an offset between the time on the kernel and the time on the client.
            //     // https://github.com/microsoft/vscode-jupyter/issues/14072
            //     // this.startTime = new Date(msg.header.date).getTime();
            // } catch {
            //     //
            // }
            this.execution?.start(this.startTime);
            logger.debug(`Kernel acknowledged execution of cell ${this.cell.index} @ ${this.startTime}`);
        }

        // eslint-disable-next-line @typescript-eslint/no-require-imports
        const jupyterLab = require('@jupyterlab/services') as typeof import('@jupyterlab/services');
        if (jupyterLab.KernelMessage.isCommOpenMsg(msg)) {
            this.handleCommOpen(msg);
        } else if (jupyterLab.KernelMessage.isExecuteResultMsg(msg)) {
            this.handleExecuteResult(msg as KernelMessage.IExecuteResultMsg);
        } else if (jupyterLab.KernelMessage.isExecuteInputMsg(msg)) {
            this.handleExecuteInput(msg as KernelMessage.IExecuteInputMsg);
        } else if (jupyterLab.KernelMessage.isStatusMsg(msg)) {
            // Status is handled by the result promise. While it is running we are active. Otherwise we're stopped.
            // So ignore status messages.
            const statusMsg = msg as KernelMessage.IStatusMsg;
            this.handleStatusMessage(statusMsg);
        } else if (jupyterLab.KernelMessage.isStreamMsg(msg)) {
            this.handleStreamMessage(msg as KernelMessage.IStreamMsg);
        } else if (jupyterLab.KernelMessage.isDisplayDataMsg(msg)) {
            this.handleDisplayData(msg as KernelMessage.IDisplayDataMsg);
        } else if (jupyterLab.KernelMessage.isUpdateDisplayDataMsg(msg)) {
            this.handleUpdateDisplayDataMessage(msg);
        } else if (jupyterLab.KernelMessage.isClearOutputMsg(msg)) {
            this.handleClearOutput(msg as KernelMessage.IClearOutputMsg);
        } else if (jupyterLab.KernelMessage.isErrorMsg(msg)) {
            this.handleError(msg as KernelMessage.IErrorMsg);
        } else if (jupyterLab.KernelMessage.isCommOpenMsg(msg)) {
            // Noop.
        } else if (jupyterLab.KernelMessage.isCommMsgMsg(msg)) {
            this.handleCommMsg(msg);
        } else if (jupyterLab.KernelMessage.isCommCloseMsg(msg)) {
            // Noop.
        } else {
            logger.warn(`Unknown message ${msg.header.msg_type} : hasData=${'data' in msg.content}`);
        }

        // Set execution count, all messages should have it
        if ('execution_count' in msg.content && typeof msg.content.execution_count === 'number' && this.execution) {
            this.execution.executionOrder = msg.content.execution_count;
        }
    }
    private handleCommOpen(msg: KernelMessage.ICommOpenMsg) {
        this.ownedCommIds.add(msg.content.comm_id);
        // Check if this is a message for an Output Widget,
        // eslint-disable-next-line @typescript-eslint/no-explicit-any
        const state: { _model_module: string } | undefined = (msg.content.data?.state as any) || undefined;
        if (
            msg.content.target_name === Identifiers.DefaultCommTarget &&
            state &&
            state._model_module === '@jupyter-widgets/output'
        ) {
            this.commIdsMappedToWidgetOutputModels.add(msg.content.comm_id);
        }
    }
    private handleCommMsg(msg: KernelMessage.ICommMsgMsg) {
        const data = msg.content.data as Partial<{
            method: 'update';
            state: { msg_id: string } | { children: string[] };
        }>;
        if (!data || data.method !== 'update' || typeof data.state !== 'object') {
            return;
        }

        if ('msg_id' in data.state && typeof data.state.msg_id === 'string') {
            // When such a comm message is received, then
            // the kernel is instructing the front end (UI widget manager)
            // to handle all of the messages that would have other wise been handled as regular execution messages for msg_id.
            const parentHeader = 'msg_id' in msg.parent_header ? msg.parent_header : undefined;
            if (
                this.ownedRequestMsgIds.has(msg.content.comm_id) ||
                (parentHeader && this.ownedRequestMsgIds.has(parentHeader.msg_id))
            ) {
                if (data.state.msg_id) {
                    // Any future messages sent from `parent_header.msg_id = msg_id` must be handled by the widget with the `mode_id = msg.content.comm_id`.
                    this.outputsAreSpecificToAWidget.push({
                        handlingCommId: msg.content.comm_id,
                        msgIdsToSwallow: data.state.msg_id
                    });
                } else if (
                    this.outputsAreSpecificToAWidget.length &&
                    this.outputsAreSpecificToAWidget[this.outputsAreSpecificToAWidget.length - 1].handlingCommId ===
                        msg.content.comm_id
                ) {
                    // Handle all messages the normal way.
                    this.outputsAreSpecificToAWidget.pop();
                }
            }
        } else if (
            'children' in data.state &&
            Array.isArray(data.state.children) &&
            this.ownedCommIds.has(msg.content.comm_id)
        ) {
            // This is the kernel instructing the widget manager that some outputs (comm_ids)
            // are in fact children of another output (comm).
            // We need to keep track of this so that we know who the common parent is.
            const IPY_MODEL_PREFIX = 'IPY_MODEL_';
            data.state.children.forEach((item) => {
                if (typeof item !== 'string') {
                    return logger.warn(`Came across a comm update message a child that isn't a string`, item);
                }
                if (!item.startsWith(IPY_MODEL_PREFIX)) {
                    return logger.warn(
                        `Came across a comm update message a child that start start with ${IPY_MODEL_PREFIX}`,
                        item
                    );
                }
                const commId = item.substring(IPY_MODEL_PREFIX.length);
                this.ownedCommIds.add(commId);
                this.commIdsMappedToParentWidgetModel.set(commId, msg.content.comm_id);
            });
        }
    }
    private clearOutputIfNecessary(execution: NotebookCellExecution | undefined): {
        previousValueOfClearOutputOnNextUpdateToOutput: boolean;
    } {
        if (this.clearOutputOnNextUpdateToOutput) {
            traceCellMessage(this.cell, 'Clear cell output');
            this.clearLastUsedStreamOutput();
            execution?.clearOutput().then(noop, noop);
            this.clearOutputOnNextUpdateToOutput = false;
            return { previousValueOfClearOutputOnNextUpdateToOutput: true };
        }
        return { previousValueOfClearOutputOnNextUpdateToOutput: false };
    }
    private addToCellData(
        output: ExecuteResult | DisplayData | nbformat.IStream | nbformat.IError | nbformat.IOutput,
        originalMessage: KernelMessage.IMessage
    ) {
        if (output.data && typeof output.data === 'object' && WIDGET_MIMETYPE in output.data) {
            const widgetData = output.data[WIDGET_MIMETYPE] as WidgetData;
            if (widgetData && this.context.extensionMode === ExtensionMode.Test) {
                // eslint-disable-next-line @typescript-eslint/no-explicit-any
                (widgetData as any)['_vsc_test_cellIndex'] = this.cell.index;
            }
            if (widgetData && 'model_id' in widgetData) {
                const modelIds = CellExecutionMessageHandler.modelIdsOwnedByCells.get(this.cell) || new Set<string>();
                modelIds.add(widgetData.model_id);
                CellExecutionMessageHandler.modelIdsOwnedByCells.set(this.cell, modelIds);
            }
        }
        // Use cell metadata id if available (from Deepnote blocks), otherwise fall back to cell's internal id
        const cellId = getCellId(this.cell);
        const cellMetadata = this.cell.metadata || {};
        const cellOutput = cellOutputToVSCCellOutput(output, this.cell.index, cellId, cellMetadata);
        const displayId =
            'transient' in output &&
            typeof output.transient === 'object' &&
            output.transient &&
            'display_id' in output.transient &&
            typeof output.transient?.display_id === 'string'
                ? output.transient?.display_id
                : undefined;
        if (this.cell.document.isClosed) {
            return;
        }
        traceCellMessage(
            this.cell,
            () => `Update output with mimes ${cellOutput.items.map((item) => item.mime).toString()}`
        );
        const task = this.getOrCreateExecutionTask(true);
        // Clear if necessary
        this.clearOutputIfNecessary(task);
        // Keep track of the display_id against the output item, we might need this to update this later.
        if (displayId) {
            CellOutputDisplayIdTracker.trackOutputByDisplayId(this.cell, displayId, cellOutput, cellOutput.items);
        }

        this.clearLastUsedStreamOutput();
        traceCellMessage(this.cell, 'Append output in addToCellData');
        // If the output belongs to a widget, then add the output to that specific widget (i.e. just below the widget).
        let outputShouldBeAppended = true;
        const parentHeaderMsgId = getParentHeaderMsgId(originalMessage);
        if (
            this.outputsAreSpecificToAWidget.length &&
            this.outputsAreSpecificToAWidget[this.outputsAreSpecificToAWidget.length - 1].msgIdsToSwallow ===
                parentHeaderMsgId &&
            cellOutput.items.every((item) =>
                // eslint-disable-next-line @typescript-eslint/no-explicit-any
                this.canMimeTypeBeRenderedByWidgetManager(item)
            )
        ) {
            // Plain text outputs will be displayed by the widget.
            outputShouldBeAppended = false;
        } else if (
            this.outputsAreSpecificToAWidget.length &&
            this.outputsAreSpecificToAWidget[this.outputsAreSpecificToAWidget.length - 1].msgIdsToSwallow ===
                parentHeaderMsgId
        ) {
            const result = this.updateJupyterOutputWidgetWithOutput(
                {
                    commId: this.outputsAreSpecificToAWidget[this.outputsAreSpecificToAWidget.length - 1]
                        .handlingCommId,
                    outputToAppend: cellOutput
                },
                task
            );

            if (result?.outputAdded) {
                outputShouldBeAppended = false;
            }
        }
        if (outputShouldBeAppended) {
            task?.appendOutput([cellOutput]).then(noop, noop);
        }
        this.endTemporaryTask();
    }

    /**
     * The Output Widget in Jupyter can render multiple outputs.
     * However some of them like the Output Widget & vendored mimetypes cannot be handled by it.
     */
    private canMimeTypeBeRenderedByWidgetManager(outputItem: NotebookCellOutputItem) {
        const mime = outputItem.mime;
        if (
            mime == CellOutputMimeTypes.stderr ||
            mime == CellOutputMimeTypes.stdout ||
            mime == CellOutputMimeTypes.error
        ) {
            // These are plain text mimetypes that can be rendered by the Jupyter Lab widget manager.
            return true;
        }
        if (mime === WIDGET_MIMETYPE) {
            const data: WidgetData = JSON.parse(new TextDecoder().decode(outputItem.data));
            // Jupyter Output widgets cannot be rendered properly by the widget manager,
            // We need to render that.
            if (typeof data.model_id === 'string' && this.commIdsMappedToWidgetOutputModels.has(data.model_id)) {
                // New version of renderer supports this.
                return doesNotebookRendererSupportRenderingNestedOutputsInWidgets();
            }
            return true;
        }
        if (mime.startsWith('application/vnd')) {
            // Custom vendored mimetypes cannot be rendered by the widget manager in older versions, it relies on the output renderers.
            // New version of renderer supports this.
            return doesNotebookRendererSupportRenderingNestedOutputsInWidgets();
        }
        // Everything else can be rendered by the Jupyter Lab widget manager.
        return true;
    }
    /**
     * Assume we have a Jupyter Output Widget, and we render that in Cell1.
     * Now we add some output to that output from Cell2, general outputs will be automatically handled by the widget class.
     * More complex outputs like plotly or the like, need to be handed by us (as Jupyter Output Widget expects Jupyter Notebooks/Jupyter Lab UI to handle that).
     * To make this possible, we first need to find out the cell that owns the Output Widget, and then add that output to that particular cell.
     * What we do in such a case is append this complex output just after the Output widget.
     *
     * In other cases, when appending such output, we need to clear the previous output that we added.
     *
     * This method is responsible for:
     * - Finding the cell that owns the output widget
     * - Clearing the custom output that was appended after the output widget.
     * - Appending custom output after the output widget
     */
    private updateJupyterOutputWidgetWithOutput(
        options: { outputToAppend: NotebookCellOutput; commId: string } | { clearOutput: true },
        task?: NotebookCellExecution
    ): { outputAdded: true } | undefined {
        const outputAreSpecificToAWidgetHandlingCommId = this.outputsAreSpecificToAWidget.length
            ? this.outputsAreSpecificToAWidget[this.outputsAreSpecificToAWidget.length - 1].handlingCommId
            : undefined;
        const commId = 'commId' in options ? options.commId : outputAreSpecificToAWidgetHandlingCommId;
        if (!commId) {
            return;
        }
        const outputToAppend = 'outputToAppend' in options ? options.outputToAppend : undefined;

        const expectedModelId = this.commIdsMappedToParentWidgetModel.get(commId) || commId;
        // Find the cell that owns the widget (where its model_id = commId).
        const cell = this.cell.notebook
            .getCells()
            .find((cell) => CellExecutionMessageHandler.modelIdsOwnedByCells.get(cell)?.has(expectedModelId));
        if (!cell) {
            logger.warn(`Unable to find a cell that owns the model ${expectedModelId}`);
            return;
        }
        const widgetOutput = cell.outputs.find((output) => {
            return output.items.find((outputItem) => {
                if (outputItem.mime !== WIDGET_MIMETYPE) {
                    return false;
                }
                try {
                    const value = JSON.parse(new TextDecoder().decode(outputItem.data)) as { model_id?: string };
                    return value.model_id === expectedModelId;
                } catch (ex) {
                    logger.warn(`Failed to deserialize the widget data`, ex);
                }
                return false;
            });
        });
        if (!widgetOutput) {
            return;
        }
        const outputsOwnedByWidgetModel =
            CellExecutionMessageHandler.outputsOwnedByWidgetModel.get(expectedModelId) || new Set<string>();

        // We have some new outputs, that need to be placed immediately after the widget and before any other output
        // that doesn't belong to the widget.
        const clearOption = 'clearOutput' in options ? options.clearOutput : false;
        const clearWidgetOutput =
            clearOption ||
            (this.outputsAreSpecificToAWidget.length
                ? this.outputsAreSpecificToAWidget[this.outputsAreSpecificToAWidget.length - 1]
                      .clearOutputOnNextUpdateToOutput === true
                : false);
        if (this.outputsAreSpecificToAWidget.length) {
            this.outputsAreSpecificToAWidget[
                this.outputsAreSpecificToAWidget.length - 1
            ].clearOutputOnNextUpdateToOutput = false;
        }
        const newOutputs = cell.outputs.slice().filter((item) => {
            if (clearWidgetOutput) {
                // If we're supposed to clear the output, then clear all of the output that's
                // specific to this widget.
                // These are tracked further below.
                return !outputsOwnedByWidgetModel.has(item.id);
            } else {
                return true;
            }
        });

        const outputsUptoWidget = newOutputs.slice(0, newOutputs.indexOf(widgetOutput) + 1);
        const outputsAfterWidget = newOutputs.slice(newOutputs.indexOf(widgetOutput) + 1);

        CellExecutionMessageHandler.outputsOwnedByWidgetModel.set(expectedModelId, outputsOwnedByWidgetModel);
        if (outputToAppend) {
            // Keep track of the output added that belongs to the widget.
            // Next time when we need to clear the output belonging to this widget, all we need to do is
            // filter out (exclude) these outputs.
            outputsOwnedByWidgetModel.add(outputToAppend.id);
        }

        // Ensure the new output is added just after the widget.
        const newOutput = outputToAppend
            ? outputsUptoWidget.concat(outputToAppend).concat(outputsAfterWidget)
            : outputsUptoWidget.concat(outputsAfterWidget);
        if (outputsAfterWidget.length === 0 && outputToAppend) {
            // No need to replace everything, just append what we need.
            task?.appendOutput(outputToAppend, cell).then(noop, noop);
        } else if (clearWidgetOutput && !outputToAppend && outputsAfterWidget.length === 0) {
            // We're supposed to clear the output after a specific widget, but there are no other outputs after the widget.
            // As there's nothing to clear, hence no changes to be made.
        } else {
            task?.replaceOutput(newOutput, cell).then(noop, noop);
        }
        return { outputAdded: true };
    }
    private async handleInputRequest(msg: KernelMessage.IStdinMessage) {
        // Ask the user for input
        if (msg.content && 'prompt' in msg.content) {
            const cancelToken = new CancellationTokenSource();
            this.prompts.add(cancelToken);
            const hasPassword = msg.content.password !== null && (msg.content.password as boolean);
            await window
                .showInputBox(
                    {
                        prompt: msg.content.prompt ? msg.content.prompt.toString() : '',
                        ignoreFocusOut: true,
                        password: hasPassword
                    },
                    cancelToken.token
                )
                .then((v) => {
                    // eslint-disable-next-line @typescript-eslint/no-explicit-any
                    this.kernel.sendInputReply({ value: v || '', status: 'ok' }, msg.header as any);
                }, noop);

            this.prompts.delete(cancelToken);
        }
    }

    // See this for docs on the messages:
    // https://jupyter-client.readthedocs.io/en/latest/messaging.html#messaging-in-jupyter
    private handleExecuteResult(msg: KernelMessage.IExecuteResultMsg) {
        this.addToCellData(
            {
                output_type: 'execute_result',
                data: msg.content.data,
                metadata: msg.content.metadata,
                // eslint-disable-next-line @typescript-eslint/no-explicit-any
                transient: msg.content.transient as any, // NOSONAR
                execution_count: msg.content.execution_count
            },
            msg
        );
    }

    private handleExecuteReply(msg: KernelMessage.IExecuteReplyMsg) {
        const reply = msg.content as KernelMessage.IExecuteReply;
        if (reply.payload) {
            reply.payload.forEach((payload) => {
                if (
                    payload.source &&
                    payload.source === 'set_next_input' &&
                    'text' in payload &&
                    'replace' in payload
                ) {
                    this.handleSetNextInput(payload as unknown as ISetNextInputPayload);
                }
                if (payload.data && payload.data.hasOwnProperty('text/plain')) {
                    this.addToCellData(
                        {
                            // Mark as stream output so the text is formatted because it likely has ansi codes in it.
                            output_type: 'stream',
                            // eslint-disable-next-line @typescript-eslint/no-explicit-any
                            text: (payload.data as any)['text/plain'].toString(),
                            name: 'stdout',
                            metadata: {},
                            execution_count: reply.execution_count
                        },
                        msg
                    );
                }
            });
        }
    }

    // Handle our set_next_input message, which can either replace or insert a new cell with text
    private handleSetNextInput(payload: ISetNextInputPayload) {
        const edit = new WorkspaceEdit();
        if (payload.replace) {
            // Replace the contents of the current cell with text
            edit.replace(
                this.cell.document.uri,
                new Range(
                    this.cell.document.lineAt(0).range.start,
                    this.cell.document.lineAt(this.cell.document.lineCount - 1).range.end
                ),
                payload.text
            );
        } else {
            // Add a new cell after the current with text
            traceCellMessage(this.cell, 'Create new cell after current');
            const cellData = new NotebookCellData(NotebookCellKind.Code, payload.text, this.cell.document.languageId);
            cellData.outputs = [];
            cellData.metadata = {};
            const nbEdit = NotebookEdit.insertCells(this.cell.index + 1, [cellData]);
            edit.set(this.cell.notebook.uri, [nbEdit]);
        }
        workspace.applyEdit(edit).then(noop, noop);
    }

    private handleExecuteInput(msg: KernelMessage.IExecuteInputMsg) {
        if (msg.content.execution_count && this.execution) {
            this.execution.executionOrder = msg.content.execution_count;
        }
    }

    private handleStatusMessage(msg: KernelMessage.IStatusMsg) {
        traceCellMessage(this.cell, `Kernel switching to ${msg.content.execution_state}`);
    }

    /**
     * Possible execution of cell has completed (the task would have been disposed).
     * This message could have come from a background thread.
     * In such circumstances, create a temporary task & use that to update the output (only cell execution tasks can update cell output).
     */
    private getOrCreateExecutionTask(executionMustBelongToCurrentCell: boolean) {
        if (!executionMustBelongToCurrentCell && this.execution) {
            return this.execution;
        }
        return this.execution?.cell === this.cell
            ? this.execution
            : this.createTemporaryTask(executionMustBelongToCurrentCell);
    }

    private handleStreamMessage(msg: KernelMessage.IStreamMsg) {
        if (
            getParentHeaderMsgId(msg) &&
            this.outputsAreSpecificToAWidget.length &&
            this.outputsAreSpecificToAWidget[this.outputsAreSpecificToAWidget.length - 1].msgIdsToSwallow ==
                getParentHeaderMsgId(msg)
        ) {
            // Stream messages will be handled by the Output Widget.
            return;
        }

        if (msg.parent_header.msg_type === 'comm_msg' && msg.header.msg_type === 'stream') {
            // Fix for https://github.com/microsoft/vscode-jupyter/issues/15996
            // We're not interested in stream messages that are part of comm messages.
            return;
        }

        // eslint-disable-next-line complexity
        traceCellMessage(this.cell, `Update streamed output, new output '${msg.content.text.substring(0, 100)}'`);
        const task = this.getOrCreateExecutionTask(true);

        // Use cell metadata id if available (from Deepnote blocks), otherwise fall back to cell's internal id
        const cellId = getCellId(this.cell);
        const cellMetadata = this.cell.metadata || {};

        const outputName =
            msg.content.name === 'stdout'
                ? NotebookCellOutputItem.stdout('').mime
                : NotebookCellOutputItem.stderr('').mime;
        // If we're resuming a previously executing cell (e.g. by reloading vscode),
        // & the last output is an output with the same stream output items then use that (instead of creating a whole new output).
        // Because with streams we always append to the existing output (unless we have different mime types or different stream types)
        if (!this.request && !this.streamsReAttachedToExecutingCell && !this.lastUsedStreamOutput) {
            if (
                this.cell.outputs.length &&
                this.cell.outputs[this.cell.outputs.length - 1].items.length >= 1 &&
                this.cell.outputs[this.cell.outputs.length - 1].items.every((item) => item.mime === outputName)
            ) {
                this.lastUsedStreamOutput = {
                    output: this.cell.outputs[0],
                    stream: msg.content.name
                };
            }
        }
        this.streamsReAttachedToExecutingCell = true;

        // Clear output if waiting for a clear
        const { previousValueOfClearOutputOnNextUpdateToOutput } = this.clearOutputIfNecessary(task);
        // Ensure we append to previous output, only if the streams are the same &
        // If the last output is the desired stream type.
        if (this.lastUsedStreamOutput?.stream === msg.content.name) {
<<<<<<< HEAD
            // Use cell metadata id if available (from Deepnote blocks), otherwise fall back to cell's internal id
            const cellId = getCellId(this.cell);
            const cellMetadata = this.cell.metadata || {};
=======
>>>>>>> 83860067
            const output = cellOutputToVSCCellOutput(
                {
                    output_type: 'stream',
                    name: msg.content.name,
                    text: msg.content.text
                },
                this.cell.index,
                cellId,
                cellMetadata
            );
            traceCellMessage(this.cell, `Append output items '${msg.content.text.substring(0, 100)}`);
            task?.appendOutputItems(output.items, this.lastUsedStreamOutput.output).then(noop, noop);
        } else if (previousValueOfClearOutputOnNextUpdateToOutput) {
            // Replace the current outputs with a single new output.
            const text = concatMultilineString(msg.content.text);
<<<<<<< HEAD
            // Use cell metadata id if available (from Deepnote blocks), otherwise fall back to cell's internal id
            const cellId = getCellId(this.cell);
            const cellMetadata = this.cell.metadata || {};
=======
>>>>>>> 83860067
            const output = cellOutputToVSCCellOutput(
                {
                    output_type: 'stream',
                    name: msg.content.name,
                    text
                },
                this.cell.index,
                cellId,
                cellMetadata
            );
            this.lastUsedStreamOutput = { output, stream: msg.content.name };
            traceCellMessage(this.cell, `Replace output with '${text.substring(0, 100)}'`);
            task?.replaceOutput([output]).then(noop, noop);
        } else {
            // Create a new output
            const text = formatStreamText(concatMultilineString(msg.content.text));
<<<<<<< HEAD
            // Use cell metadata id if available (from Deepnote blocks), otherwise fall back to cell's internal id
            const cellId = getCellId(this.cell);
            const cellMetadata = this.cell.metadata || {};
=======
>>>>>>> 83860067
            const output = cellOutputToVSCCellOutput(
                {
                    output_type: 'stream',
                    name: msg.content.name,
                    text
                },
                this.cell.index,
                cellId,
                cellMetadata
            );
            this.lastUsedStreamOutput = { output, stream: msg.content.name };
            traceCellMessage(this.cell, `Append new output '${text.substring(0, 100)}'`);
            task?.appendOutput([output]).then(noop, noop);
        }
        this.endTemporaryTask();
    }

    private handleDisplayData(msg: KernelMessage.IDisplayDataMsg) {
        const output = {
            output_type: 'display_data',
            data: handleTensorBoardDisplayDataOutput(msg.content.data),
            metadata: msg.content.metadata,
            // eslint-disable-next-line @typescript-eslint/no-explicit-any
            transient: msg.content.transient as any // NOSONAR
        };
        this.addToCellData(output, msg);
    }

    private handleClearOutput(msg: KernelMessage.IClearOutputMsg) {
        // Check if this message should be handled by a specific Output Widget.
        if (
            this.outputsAreSpecificToAWidget.length &&
            this.outputsAreSpecificToAWidget[this.outputsAreSpecificToAWidget.length - 1].msgIdsToSwallow ===
                getParentHeaderMsgId(msg)
        ) {
            if (msg.content.wait) {
                if (this.outputsAreSpecificToAWidget.length) {
                    this.outputsAreSpecificToAWidget[
                        this.outputsAreSpecificToAWidget.length - 1
                    ].clearOutputOnNextUpdateToOutput = true;
                }
            } else {
                const task = this.getOrCreateExecutionTask(true);
                this.updateJupyterOutputWidgetWithOutput({ clearOutput: true }, task);
                this.endTemporaryTask();
            }
            return;
        }

        // Regular output.
        if (msg.content.wait) {
            this.clearOutputOnNextUpdateToOutput = true;
        } else {
            const task = this.getOrCreateExecutionTask(true);
            this.clearLastUsedStreamOutput();
            task?.clearOutput().then(noop, noop);
            this.endTemporaryTask();
        }
    }

    private handleError(msg: KernelMessage.IErrorMsg) {
        let traceback = msg.content.traceback;
        logger.ci(`Traceback for error ${traceback}`);
        this.formatters.forEach((formatter) => {
            traceback = formatter.format(this.cell, traceback);
        });
        logger.ci(`Traceback for error after formatting ${traceback}`);
        const output: nbformat.IError = {
            output_type: 'error',
            ename: msg.content.ename,
            evalue: msg.content.evalue,
            traceback
        };

        if (this.cell.notebook.notebookType !== 'interactive') {
            const cellExecution = CellExecutionCreator.get(this.cell);
            if (cellExecution && msg.content.ename !== 'KeyboardInterrupt') {
                cellExecution.errorInfo = {
                    name: msg.content.ename,
                    message: msg.content.evalue,
                    location: findErrorLocation(msg.content.traceback, this.cell),
                    uri: this.cell.document.uri,
                    stack: msg.content.traceback.join('\n')
                };
            }
        }

        this.addToCellData(output, msg);
        this.cellHasErrorsInOutput = true;
    }

    @swallowExceptions()
    private handleReply(msg: KernelMessage.IShellControlMessage) {
        // eslint-disable-next-line @typescript-eslint/no-require-imports
        const jupyterLab = require('@jupyterlab/services') as typeof import('@jupyterlab/services');

        if (jupyterLab.KernelMessage.isExecuteReplyMsg(msg)) {
            this.handleExecuteReply(msg);

            // Set execution count, all messages should have it
            if ('execution_count' in msg.content && typeof msg.content.execution_count === 'number' && this.execution) {
                this.execution.executionOrder = msg.content.execution_count;
            }
        }
    }
    /**
     * Execution of Cell B could result in updates to output in Cell A.
     */
    private handleUpdateDisplayDataMessage(msg: KernelMessage.IUpdateDisplayDataMsg) {
        const displayId = msg.content.transient.display_id;
        if (!displayId) {
            logger.warn('Update display data message received, but no display id', msg.content);
            return;
        }
        const outputToBeUpdated = CellOutputDisplayIdTracker.getMappedOutput(this.cell.notebook, displayId);
        if (!outputToBeUpdated) {
            // Possible this is a display Id that was created by code executed by an extension.
            logger.trace('Update display data message received, but no output found to update', msg.content);
            return;
        }
        if (outputToBeUpdated.cell.document.isClosed) {
            logger.warn('Update display data message received, but output cell is closed', msg.content);
            return;
        }

        // Use cell metadata id if available (from Deepnote blocks), otherwise fall back to cell's internal id
        const cellId = getCellId(outputToBeUpdated.cell);
        const cellMetadata = outputToBeUpdated.cell.metadata || {};

        const output = translateCellDisplayOutput(
            new NotebookCellOutput(outputToBeUpdated.outputItems, outputToBeUpdated.outputContainer.metadata)
        );
<<<<<<< HEAD
        // Use cell metadata id if available (from Deepnote blocks), otherwise fall back to cell's internal id
        const cellId = getCellId(outputToBeUpdated.cell);
        const cellMetadata = outputToBeUpdated.cell.metadata || {};
=======
>>>>>>> 83860067
        const newOutput = cellOutputToVSCCellOutput(
            {
                ...output,
                data: msg.content.data,
                metadata: msg.content.metadata
            } as nbformat.IDisplayData,
            outputToBeUpdated.cell.index,
            cellId,
            cellMetadata
        );
        // If there was no output and still no output, then nothing to do.
        if (outputToBeUpdated.outputItems.length === 0 && newOutput.items.length === 0) {
            logger.trace('Update display data message received, but no output to update', msg.content);
            return;
        }
        // Compare each output item (at the end of the day everything is serializable).
        // Hence this is a safe comparison.
        let outputMetadataHasChanged = false;
        if (outputToBeUpdated.outputItems.length === newOutput.items.length) {
            let allAllOutputItemsSame = true;
            if (!fastDeepEqual(outputToBeUpdated.outputContainer.metadata || {}, newOutput.metadata || {})) {
                outputMetadataHasChanged = true;
                allAllOutputItemsSame = false;
            }
            if (allAllOutputItemsSame) {
                for (let index = 0; index < outputToBeUpdated.outputItems.length; index++) {
                    if (!fastDeepEqual(outputToBeUpdated.outputItems[index], newOutput.items[index])) {
                        allAllOutputItemsSame = false;
                        break;
                    }
                }
            }
            if (allAllOutputItemsSame) {
                // If everything is still the same, then there's nothing to update.
                logger.trace(
                    'Update display data message received, but no output to update (data is the same)',
                    msg.content
                );
                return;
            }
        }
        traceCellMessage(this.cell, `Replace output items in display data ${newOutput.items.length}`);
        if (outputMetadataHasChanged) {
            // https://github.com/microsoft/vscode/issues/181369
            // This operation is very unsafe as we replace all of the outputs, when we need to replace just one output.
            // Unsafe because its possible some new outputs were added to this cell (appended).
            // However this is the only way we can update the output along with its metadata.
            const newOutputs = outputToBeUpdated.cell.outputs.map((o) => {
                const jupyterOutput = translateCellDisplayOutput(o);
                // Replace just the item that stores the display data.
                if (
                    jupyterOutput.output_type === 'display_data' &&
                    'transient' in jupyterOutput &&
                    jupyterOutput.transient &&
                    typeof jupyterOutput.transient === 'object' &&
                    'display_id' in jupyterOutput.transient &&
                    typeof jupyterOutput.transient.display_id === 'string' &&
                    jupyterOutput.transient.display_id === displayId
                ) {
                    return newOutput;
                }
                return o;
            });
            const task = this.getOrCreateExecutionTask(false);
            task?.replaceOutput(newOutputs, outputToBeUpdated.cell).then(noop, noop);
            CellOutputDisplayIdTracker.trackOutputByDisplayId(
                outputToBeUpdated.cell,
                displayId,
                newOutput,
                newOutput.items
            );
        } else {
            const task = this.getOrCreateExecutionTask(false);
            task?.replaceOutputItems(newOutput.items, outputToBeUpdated.outputContainer).then(noop, noop);
            CellOutputDisplayIdTracker.trackOutputByDisplayId(
                outputToBeUpdated.cell,
                // Though the items have been replaced, the output container is still the same, hence keep track of the last output object.
                displayId,
                outputToBeUpdated.outputContainer,
                newOutput.items
            );
        }
        this.endTemporaryTask();
    }
}

function doesNotebookRendererSupportRenderingNestedOutputsInWidgets() {
    const rendererExtension = extensions.getExtension(RendererExtension);
    if (!rendererExtension) {
        return false;
    }

    const version = coerce(rendererExtension.packageJSON.version);
    if (!version) {
        return false;
    }
    return version.compare(new SemVer('1.1.0')) >= 0;
}<|MERGE_RESOLUTION|>--- conflicted
+++ resolved
@@ -1018,12 +1018,6 @@
         // Ensure we append to previous output, only if the streams are the same &
         // If the last output is the desired stream type.
         if (this.lastUsedStreamOutput?.stream === msg.content.name) {
-<<<<<<< HEAD
-            // Use cell metadata id if available (from Deepnote blocks), otherwise fall back to cell's internal id
-            const cellId = getCellId(this.cell);
-            const cellMetadata = this.cell.metadata || {};
-=======
->>>>>>> 83860067
             const output = cellOutputToVSCCellOutput(
                 {
                     output_type: 'stream',
@@ -1039,12 +1033,6 @@
         } else if (previousValueOfClearOutputOnNextUpdateToOutput) {
             // Replace the current outputs with a single new output.
             const text = concatMultilineString(msg.content.text);
-<<<<<<< HEAD
-            // Use cell metadata id if available (from Deepnote blocks), otherwise fall back to cell's internal id
-            const cellId = getCellId(this.cell);
-            const cellMetadata = this.cell.metadata || {};
-=======
->>>>>>> 83860067
             const output = cellOutputToVSCCellOutput(
                 {
                     output_type: 'stream',
@@ -1061,12 +1049,6 @@
         } else {
             // Create a new output
             const text = formatStreamText(concatMultilineString(msg.content.text));
-<<<<<<< HEAD
-            // Use cell metadata id if available (from Deepnote blocks), otherwise fall back to cell's internal id
-            const cellId = getCellId(this.cell);
-            const cellMetadata = this.cell.metadata || {};
-=======
->>>>>>> 83860067
             const output = cellOutputToVSCCellOutput(
                 {
                     output_type: 'stream',
@@ -1199,12 +1181,6 @@
         const output = translateCellDisplayOutput(
             new NotebookCellOutput(outputToBeUpdated.outputItems, outputToBeUpdated.outputContainer.metadata)
         );
-<<<<<<< HEAD
-        // Use cell metadata id if available (from Deepnote blocks), otherwise fall back to cell's internal id
-        const cellId = getCellId(outputToBeUpdated.cell);
-        const cellMetadata = outputToBeUpdated.cell.metadata || {};
-=======
->>>>>>> 83860067
         const newOutput = cellOutputToVSCCellOutput(
             {
                 ...output,

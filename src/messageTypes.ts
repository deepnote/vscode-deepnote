// Copyright (c) Microsoft Corporation.
// Licensed under the MIT License.

import { Uri } from 'vscode';
import type { KernelMessage } from '@jupyterlab/services';
import {
    IVariableExplorerHeight // eslint-disable-next-line
} from './webviews/webview-side/interactive-common/redux/reducers/types';
// eslint-disable-next-line
import { KernelSocketOptions } from './kernels/types';
import { IJupyterVariable, IJupyterVariablesRequest, IJupyterVariablesResponse } from './kernels/variables/types';
import { WidgetScriptSource } from './notebooks/controllers/ipywidgets/types';

export type NotifyIPyWidgetWidgetVersionNotSupportedAction = {
    moduleName: 'qgrid';
    moduleVersion: string;
};

export interface ILoadIPyWidgetClassFailureAction {
    className: string;
    moduleName: string;
    moduleVersion: string;
    isOnline: boolean;
    // eslint-disable-next-line @typescript-eslint/no-explicit-any
    error: any;
    timedout: boolean;
}

export type LoadIPyWidgetClassLoadAction = {
    className: string;
    moduleName: string;
    moduleVersion: string;
};

export enum InteractiveWindowMessages {
    RestartKernel = 'restart_kernel',
    SettingsUpdated = 'settings_updated',
    Started = 'started',
    ConvertUriForUseInWebViewRequest = 'ConvertUriForUseInWebViewRequest',
    ConvertUriForUseInWebViewResponse = 'ConvertUriForUseInWebViewResponse',
    Activate = 'activate',
    ShowDataViewer = 'show_data_explorer',
    GetVariablesRequest = 'get_variables_request',
    GetVariablesResponse = 'get_variables_response',
    VariableExplorerToggle = 'variable_explorer_toggle',
    SetVariableExplorerHeight = 'set_variable_explorer_height',
    VariableExplorerHeightResponse = 'variable_explorer_height_response',
    ForceVariableRefresh = 'force_variable_refresh',
    UpdateVariableViewExecutionCount = 'update_variable_view_execution_count',
    OpenLink = 'open_link',
    SavePng = 'save_png',
    VariablesComplete = 'variables_complete',
    IPyWidgetLoadSuccess = 'ipywidget_load_success',
    IPyWidgetLoadFailure = 'ipywidget_load_failure',
    IPyWidgetRenderFailure = 'ipywidget_render_failure',
    IPyWidgetUnhandledKernelMessage = 'ipywidget_unhandled_kernel_message',
    IPyWidgetWidgetVersionNotSupported = 'ipywidget_widget_version_not_supported',
    GetHTMLByIdRequest = 'get_html_by_id_request',
    GetHTMLByIdResponse = 'get_html_by_id_response'
}

export enum IPyWidgetMessages {
    IPyWidgets_Window_Alert = 'IPyWidgets_Window_Alert',
    IPyWidgets_Window_Open = 'IPyWidgets_Window_Open',
    IPyWidgets_logMessage = 'IPyWidgets_logMessage',
    IPyWidgets_IsReadyRequest = 'IPyWidgets_IsReadyRequest',
    IPyWidgets_AttemptToDownloadFailedWidgetsAgain = 'IPyWidgets_AttemptToDownloadFailedWidgetsAgain',
    IPyWidgets_IsOnline = 'IPyWidgets_IsOnline',
    IPyWidgets_Ready = 'IPyWidgets_Ready',
    IPyWidgets_Request_Widget_Version = 'IPyWidgets_Request_Widget_Version',
    IPyWidgets_Reply_Widget_Version = 'IPyWidgets_Reply_Widget_Version',
    IPyWidgets_onRestartKernel = 'IPyWidgets_onRestartKernel',
    IPyWidgets_onKernelChanged = 'IPyWidgets_onKernelChanged',
    /**
     * UI sends a request to extension to determine whether we have the source for any of the widgets.
     */
    IPyWidgets_WidgetScriptSourceRequest = 'IPyWidgets_WidgetScriptSourceRequest',
    /**
     * Extension sends response to the request with yes/no.
     */
    IPyWidgets_WidgetScriptSourceResponse = 'IPyWidgets_WidgetScriptSource_Response',
    IPyWidgets_BaseUrlResponse = 'IPyWidgets_BaseUrl_Response',
    IPyWidgets_msg = 'IPyWidgets_msg',
    IPyWidgets_binary_msg = 'IPyWidgets_binary_msg',
    // Message was received by the widget kernel and added to the msgChain queue for processing
    IPyWidgets_msg_received = 'IPyWidgets_msg_received',
    // IOPub message was fully handled by the widget kernel
    IPyWidgets_iopub_msg_handled = 'IPyWidgets_iopub_msg_handled',
    IPyWidgets_kernelOptions = 'IPyWidgets_kernelOptions',
    IPyWidgets_registerCommTarget = 'IPyWidgets_registerCommTarget',
    IPyWidgets_RegisterMessageHook = 'IPyWidgets_RegisterMessageHook',
    // Message sent when the extension has finished an operation requested by the kernel UI for processing a message
    IPyWidgets_ExtensionOperationHandled = 'IPyWidgets_ExtensionOperationHandled',
    IPyWidgets_RemoveMessageHook = 'IPyWidgets_RemoveMessageHook',
    IPyWidgets_MessageHookCall = 'IPyWidgets_MessageHookCall',
    IPyWidgets_MessageHookResult = 'IPyWidgets_MessageHookResult',
    IPyWidgets_mirror_execute = 'IPyWidgets_mirror_execute'
}

export enum SysInfoReason {
    Start,
    Restart
}

export interface IShowDataViewer {
    variable: IJupyterVariable;
    columnSize: number;
}

export interface IShowDataViewerFromVariablePanel {
    // eslint-disable-next-line @typescript-eslint/no-explicit-any
    container: any;
    // eslint-disable-next-line @typescript-eslint/no-explicit-any
    variable: any;
}

export enum SharedMessages {
    UpdateSettings = 'update_settings',
    Started = 'started',
    LocInit = 'loc_init'
}

export type LocalizedMessages = {
    collapseSingle: string;
    expandSingle: string;
    openExportFileYes: string;
    openExportFileNo: string;
    noRowsInDataViewer: string;
    sliceIndexError: string;
    sliceMismatchedAxesError: string;
    filterRowsTooltip: string;
    fetchingDataViewer: string;
    dataViewerHideFilters: string;
    dataViewerShowFilters: string;
    refreshDataViewer: string;
    clearFilters: string;
    sliceSummaryTitle: string;
    sliceData: string;
    sliceSubmitButton: string;
    sliceDropdownAxisLabel: string;
    sliceDropdownIndexLabel: string;
    variableExplorerNameColumn: string;
    variableExplorerTypeColumn: string;
    variableExplorerCountColumn: string;
    variableExplorerValueColumn: string;
    collapseVariableExplorerLabel: string;
    variableLoadingValue: string;
    showDataExplorerTooltip: string;
    noRowsInVariableExplorer: string;
    loadingRowsInVariableExplorer: string;
    previousPlot: string;
    nextPlot: string;
    panPlot: string;
    zoomInPlot: string;
    zoomOutPlot: string;
    exportPlot: string;
    deletePlot: string;
    selectedImageListLabel: string;
    selectedImageLabel: string;
    dvDeprecationWarning: string;
    dataframeRowsColumns: string;
    dataframePerPage: string;
    dataframePreviousPage: string;
    dataframeNextPage: string;
    dataframePageOf: string;
    dataframeCopyTable: string;
    dataframeExportTable: string;
    // Integration panel strings
    integrationsTitle: string;
    integrationsNoIntegrationsFound: string;
    integrationsConnected: string;
    integrationsNotConfigured: string;
    integrationsConfigure: string;
    integrationsReconfigure: string;
    integrationsReset: string;
    integrationsConfirmResetTitle: string;
    integrationsConfirmResetMessage: string;
    integrationsConfirmResetDetails: string;
    integrationsConfigureTitle: string;
    integrationsCancel: string;
    integrationsSave: string;
    // Integration type labels
    integrationsPostgresTypeLabel: string;
    integrationsBigQueryTypeLabel: string;
    integrationsSnowflakeTypeLabel: string;
    // PostgreSQL form strings
    integrationsPostgresNameLabel: string;
    integrationsPostgresNamePlaceholder: string;
    integrationsPostgresHostLabel: string;
    integrationsPostgresHostPlaceholder: string;
    integrationsPostgresPortLabel: string;
    integrationsPostgresPortPlaceholder: string;
    integrationsPostgresDatabaseLabel: string;
    integrationsPostgresDatabasePlaceholder: string;
    integrationsPostgresUsernameLabel: string;
    integrationsPostgresUsernamePlaceholder: string;
    integrationsPostgresPasswordLabel: string;
    integrationsPostgresPasswordPlaceholder: string;
    integrationsPostgresSslLabel: string;
    // BigQuery form strings
    integrationsBigQueryNameLabel: string;
    integrationsBigQueryNamePlaceholder: string;
    integrationsBigQueryProjectIdLabel: string;
    integrationsBigQueryProjectIdPlaceholder: string;
    integrationsBigQueryCredentialsLabel: string;
    integrationsBigQueryCredentialsPlaceholder: string;
    integrationsBigQueryCredentialsRequired: string;
    // Snowflake form strings
    integrationsSnowflakeNameLabel: string;
    integrationsSnowflakeNamePlaceholder: string;
    integrationsSnowflakeAccountLabel: string;
    integrationsSnowflakeAccountPlaceholder: string;
    integrationsSnowflakeAuthMethodLabel: string;
    integrationsSnowflakeAuthMethodSubLabel: string;
    integrationsSnowflakeAuthMethodUsernamePassword: string;
    integrationsSnowflakeAuthMethodKeyPair: string;
    integrationsSnowflakeUnsupportedAuthMethod: string;
    integrationsSnowflakeUsernameLabel: string;
    integrationsSnowflakePasswordLabel: string;
    integrationsSnowflakePasswordPlaceholder: string;
    integrationsSnowflakeServiceAccountUsernameLabel: string;
    integrationsSnowflakeServiceAccountUsernameHelp: string;
    integrationsSnowflakePrivateKeyLabel: string;
    integrationsSnowflakePrivateKeyHelp: string;
    integrationsSnowflakePrivateKeyPlaceholder: string;
    integrationsSnowflakePrivateKeyPassphraseLabel: string;
    integrationsSnowflakePrivateKeyPassphraseHelp: string;
    integrationsSnowflakeDatabaseLabel: string;
    integrationsSnowflakeDatabasePlaceholder: string;
    integrationsSnowflakeRoleLabel: string;
    integrationsSnowflakeRolePlaceholder: string;
    integrationsSnowflakeWarehouseLabel: string;
    integrationsSnowflakeWarehousePlaceholder: string;
    // Common form strings
    integrationsRequiredField: string;
    integrationsOptionalField: string;
<<<<<<< HEAD
    // Select input settings strings
    selectInputSettingsTitle: string;
    allowMultipleValues: string;
    allowEmptyValue: string;
    valueSourceTitle: string;
    fromOptions: string;
    fromOptionsDescription: string;
    addOptionPlaceholder: string;
    addButton: string;
    fromVariable: string;
    fromVariableDescription: string;
    variablePlaceholder: string;
    optionNameLabel: string;
    variableNameLabel: string;
    removeOptionAriaLabel: string;
    saveButton: string;
    cancelButton: string;
    failedToSave: string;
=======
    integrationsUnnamedIntegration: string;
>>>>>>> a9a786b5
};
// Map all messages to specific payloads
export class IInteractiveWindowMapping {
    public [IPyWidgetMessages.IPyWidgets_kernelOptions]: KernelSocketOptions;
    public [IPyWidgetMessages.IPyWidgets_WidgetScriptSourceRequest]: {
        moduleName: string;
        moduleVersion: string;
        requestId: string;
    };
    public [IPyWidgetMessages.IPyWidgets_WidgetScriptSourceResponse]: WidgetScriptSource;
    public [IPyWidgetMessages.IPyWidgets_Ready]: never | undefined;
    public [IPyWidgetMessages.IPyWidgets_IsOnline]: { isOnline: boolean };
    public [IPyWidgetMessages.IPyWidgets_logMessage]: { category: 'error' | 'verbose'; message: string };
    public [IPyWidgetMessages.IPyWidgets_onRestartKernel]: never | undefined;
    public [IPyWidgetMessages.IPyWidgets_onKernelChanged]: never | undefined;
    public [IPyWidgetMessages.IPyWidgets_registerCommTarget]: string;
    public [IPyWidgetMessages.IPyWidgets_binary_msg]:
        | ((ArrayBuffer | ArrayBufferView)[] | undefined)
        // eslint-disable-next-line @typescript-eslint/no-explicit-any
        | { id: string; data: any };
    public [IPyWidgetMessages.IPyWidgets_msg]: { id: string; data: string };
    public [IPyWidgetMessages.IPyWidgets_msg_received]: { id: string };
    public [IPyWidgetMessages.IPyWidgets_iopub_msg_handled]: { id: string };
    public [IPyWidgetMessages.IPyWidgets_RegisterMessageHook]: string;
    public [IPyWidgetMessages.IPyWidgets_ExtensionOperationHandled]: { id: string; type: IPyWidgetMessages };
    public [IPyWidgetMessages.IPyWidgets_RemoveMessageHook]: { hookMsgId: string; lastHookedMsgId: string | undefined };
    public [IPyWidgetMessages.IPyWidgets_MessageHookCall]: {
        requestId: string;
        parentId: string;
        msg: KernelMessage.IIOPubMessage;
    };
    public [IPyWidgetMessages.IPyWidgets_MessageHookResult]: {
        requestId: string;
        parentId: string;
        msgType: string;
        result: boolean;
    };
    public [IPyWidgetMessages.IPyWidgets_mirror_execute]: { id: string; msg: KernelMessage.IExecuteRequestMsg };
    public [InteractiveWindowMessages.ForceVariableRefresh]: never | undefined;
    public [InteractiveWindowMessages.UpdateVariableViewExecutionCount]: { executionCount: number };
    public [InteractiveWindowMessages.RestartKernel]: never | undefined;
    public [InteractiveWindowMessages.SettingsUpdated]: string;
    public [InteractiveWindowMessages.Started]: never | undefined;
    public [InteractiveWindowMessages.Activate]: never | undefined;
    public [InteractiveWindowMessages.ShowDataViewer]: IShowDataViewer;
    public [InteractiveWindowMessages.GetVariablesRequest]: IJupyterVariablesRequest;
    public [InteractiveWindowMessages.GetVariablesResponse]: IJupyterVariablesResponse;
    public [InteractiveWindowMessages.VariableExplorerToggle]: boolean;
    public [InteractiveWindowMessages.SetVariableExplorerHeight]: IVariableExplorerHeight;
    public [InteractiveWindowMessages.VariableExplorerHeightResponse]: IVariableExplorerHeight;
    public [InteractiveWindowMessages.OpenLink]: string | undefined;
    public [InteractiveWindowMessages.SavePng]: string | undefined;
    public [InteractiveWindowMessages.VariablesComplete]: never | undefined;
    public [SharedMessages.UpdateSettings]: string;
    public [SharedMessages.LocInit]: string;
    public [InteractiveWindowMessages.IPyWidgetLoadSuccess]: LoadIPyWidgetClassLoadAction;
    public [InteractiveWindowMessages.IPyWidgetLoadFailure]: ILoadIPyWidgetClassFailureAction;
    public [InteractiveWindowMessages.IPyWidgetWidgetVersionNotSupported]: NotifyIPyWidgetWidgetVersionNotSupportedAction;
    public [InteractiveWindowMessages.ConvertUriForUseInWebViewRequest]: Uri;
    public [InteractiveWindowMessages.ConvertUriForUseInWebViewResponse]: { request: Uri; response: Uri };
    public [InteractiveWindowMessages.IPyWidgetRenderFailure]: Error;
    public [InteractiveWindowMessages.IPyWidgetUnhandledKernelMessage]: KernelMessage.IMessage;
    public [InteractiveWindowMessages.GetHTMLByIdRequest]: string;
    public [InteractiveWindowMessages.GetHTMLByIdResponse]: string;
}

export const enum ErrorRendererMessageType {
    RequestLoadLoc = 2,
    ResponseLoadLoc = 3
}
export type Localizations = {
    errorOutputExceedsLinkToOpenFormatString: string;
};<|MERGE_RESOLUTION|>--- conflicted
+++ resolved
@@ -234,7 +234,7 @@
     // Common form strings
     integrationsRequiredField: string;
     integrationsOptionalField: string;
-<<<<<<< HEAD
+    integrationsUnnamedIntegration: string;
     // Select input settings strings
     selectInputSettingsTitle: string;
     allowMultipleValues: string;
@@ -253,9 +253,6 @@
     saveButton: string;
     cancelButton: string;
     failedToSave: string;
-=======
-    integrationsUnnamedIntegration: string;
->>>>>>> a9a786b5
 };
 // Map all messages to specific payloads
 export class IInteractiveWindowMapping {

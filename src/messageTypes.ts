// Copyright (c) Microsoft Corporation.
// Licensed under the MIT License.

import { Uri } from 'vscode';
import type { KernelMessage } from '@jupyterlab/services';
import {
    IVariableExplorerHeight // eslint-disable-next-line
} from './webviews/webview-side/interactive-common/redux/reducers/types';
// eslint-disable-next-line
import { KernelSocketOptions } from './kernels/types';
import { IJupyterVariable, IJupyterVariablesRequest, IJupyterVariablesResponse } from './kernels/variables/types';
import { WidgetScriptSource } from './notebooks/controllers/ipywidgets/types';

export type NotifyIPyWidgetWidgetVersionNotSupportedAction = {
    moduleName: 'qgrid';
    moduleVersion: string;
};

export interface ILoadIPyWidgetClassFailureAction {
    className: string;
    moduleName: string;
    moduleVersion: string;
    isOnline: boolean;
    // eslint-disable-next-line @typescript-eslint/no-explicit-any
    error: any;
    timedout: boolean;
}

export type LoadIPyWidgetClassLoadAction = {
    className: string;
    moduleName: string;
    moduleVersion: string;
};

export enum InteractiveWindowMessages {
    RestartKernel = 'restart_kernel',
    SettingsUpdated = 'settings_updated',
    Started = 'started',
    ConvertUriForUseInWebViewRequest = 'ConvertUriForUseInWebViewRequest',
    ConvertUriForUseInWebViewResponse = 'ConvertUriForUseInWebViewResponse',
    Activate = 'activate',
    ShowDataViewer = 'show_data_explorer',
    GetVariablesRequest = 'get_variables_request',
    GetVariablesResponse = 'get_variables_response',
    VariableExplorerToggle = 'variable_explorer_toggle',
    SetVariableExplorerHeight = 'set_variable_explorer_height',
    VariableExplorerHeightResponse = 'variable_explorer_height_response',
    ForceVariableRefresh = 'force_variable_refresh',
    UpdateVariableViewExecutionCount = 'update_variable_view_execution_count',
    OpenLink = 'open_link',
    SavePng = 'save_png',
    VariablesComplete = 'variables_complete',
    IPyWidgetLoadSuccess = 'ipywidget_load_success',
    IPyWidgetLoadFailure = 'ipywidget_load_failure',
    IPyWidgetRenderFailure = 'ipywidget_render_failure',
    IPyWidgetUnhandledKernelMessage = 'ipywidget_unhandled_kernel_message',
    IPyWidgetWidgetVersionNotSupported = 'ipywidget_widget_version_not_supported',
    GetHTMLByIdRequest = 'get_html_by_id_request',
    GetHTMLByIdResponse = 'get_html_by_id_response'
}

export enum IPyWidgetMessages {
    IPyWidgets_Window_Alert = 'IPyWidgets_Window_Alert',
    IPyWidgets_Window_Open = 'IPyWidgets_Window_Open',
    IPyWidgets_logMessage = 'IPyWidgets_logMessage',
    IPyWidgets_IsReadyRequest = 'IPyWidgets_IsReadyRequest',
    IPyWidgets_AttemptToDownloadFailedWidgetsAgain = 'IPyWidgets_AttemptToDownloadFailedWidgetsAgain',
    IPyWidgets_IsOnline = 'IPyWidgets_IsOnline',
    IPyWidgets_Ready = 'IPyWidgets_Ready',
    IPyWidgets_Request_Widget_Version = 'IPyWidgets_Request_Widget_Version',
    IPyWidgets_Reply_Widget_Version = 'IPyWidgets_Reply_Widget_Version',
    IPyWidgets_onRestartKernel = 'IPyWidgets_onRestartKernel',
    IPyWidgets_onKernelChanged = 'IPyWidgets_onKernelChanged',
    /**
     * UI sends a request to extension to determine whether we have the source for any of the widgets.
     */
    IPyWidgets_WidgetScriptSourceRequest = 'IPyWidgets_WidgetScriptSourceRequest',
    /**
     * Extension sends response to the request with yes/no.
     */
    IPyWidgets_WidgetScriptSourceResponse = 'IPyWidgets_WidgetScriptSource_Response',
    IPyWidgets_BaseUrlResponse = 'IPyWidgets_BaseUrl_Response',
    IPyWidgets_msg = 'IPyWidgets_msg',
    IPyWidgets_binary_msg = 'IPyWidgets_binary_msg',
    // Message was received by the widget kernel and added to the msgChain queue for processing
    IPyWidgets_msg_received = 'IPyWidgets_msg_received',
    // IOPub message was fully handled by the widget kernel
    IPyWidgets_iopub_msg_handled = 'IPyWidgets_iopub_msg_handled',
    IPyWidgets_kernelOptions = 'IPyWidgets_kernelOptions',
    IPyWidgets_registerCommTarget = 'IPyWidgets_registerCommTarget',
    IPyWidgets_RegisterMessageHook = 'IPyWidgets_RegisterMessageHook',
    // Message sent when the extension has finished an operation requested by the kernel UI for processing a message
    IPyWidgets_ExtensionOperationHandled = 'IPyWidgets_ExtensionOperationHandled',
    IPyWidgets_RemoveMessageHook = 'IPyWidgets_RemoveMessageHook',
    IPyWidgets_MessageHookCall = 'IPyWidgets_MessageHookCall',
    IPyWidgets_MessageHookResult = 'IPyWidgets_MessageHookResult',
    IPyWidgets_mirror_execute = 'IPyWidgets_mirror_execute'
}

export enum SysInfoReason {
    Start,
    Restart
}

export interface IShowDataViewer {
    variable: IJupyterVariable;
    columnSize: number;
}

export interface IShowDataViewerFromVariablePanel {
    // eslint-disable-next-line @typescript-eslint/no-explicit-any
    container: any;
    // eslint-disable-next-line @typescript-eslint/no-explicit-any
    variable: any;
}

export enum SharedMessages {
    UpdateSettings = 'update_settings',
    Started = 'started',
    LocInit = 'loc_init'
}

export type LocalizedMessages = {
    collapseSingle: string;
    expandSingle: string;
    openExportFileYes: string;
    openExportFileNo: string;
    noRowsInDataViewer: string;
    sliceIndexError: string;
    sliceMismatchedAxesError: string;
    filterRowsTooltip: string;
    fetchingDataViewer: string;
    dataViewerHideFilters: string;
    dataViewerShowFilters: string;
    refreshDataViewer: string;
    clearFilters: string;
    sliceSummaryTitle: string;
    sliceData: string;
    sliceSubmitButton: string;
    sliceDropdownAxisLabel: string;
    sliceDropdownIndexLabel: string;
    variableExplorerNameColumn: string;
    variableExplorerTypeColumn: string;
    variableExplorerCountColumn: string;
    variableExplorerValueColumn: string;
    collapseVariableExplorerLabel: string;
    variableLoadingValue: string;
    showDataExplorerTooltip: string;
    noRowsInVariableExplorer: string;
    loadingRowsInVariableExplorer: string;
    previousPlot: string;
    nextPlot: string;
    panPlot: string;
    zoomInPlot: string;
    zoomOutPlot: string;
    exportPlot: string;
    deletePlot: string;
    selectedImageListLabel: string;
    selectedImageLabel: string;
    dvDeprecationWarning: string;
<<<<<<< HEAD
=======
    dataframeRowsColumns: string;
    dataframePerPage: string;
    dataframePreviousPage: string;
    dataframeNextPage: string;
    dataframePageOf: string;
    dataframeCopyTable: string;
    dataframeExportTable: string;
    // Integration panel strings
    integrationsTitle: string;
    integrationsNoIntegrationsFound: string;
    integrationsConnected: string;
    integrationsNotConfigured: string;
    integrationsConfigure: string;
    integrationsReconfigure: string;
    integrationsReset: string;
    integrationsConfirmResetTitle: string;
    integrationsConfirmResetMessage: string;
    integrationsConfirmResetDetails: string;
    integrationsConfigureTitle: string;
    integrationsCancel: string;
    integrationsSave: string;
    // PostgreSQL form strings
    integrationsPostgresNameLabel: string;
    integrationsPostgresNamePlaceholder: string;
    integrationsPostgresHostLabel: string;
    integrationsPostgresHostPlaceholder: string;
    integrationsPostgresPortLabel: string;
    integrationsPostgresPortPlaceholder: string;
    integrationsPostgresDatabaseLabel: string;
    integrationsPostgresDatabasePlaceholder: string;
    integrationsPostgresUsernameLabel: string;
    integrationsPostgresUsernamePlaceholder: string;
    integrationsPostgresPasswordLabel: string;
    integrationsPostgresPasswordPlaceholder: string;
    integrationsPostgresSslLabel: string;
    // BigQuery form strings
    integrationsBigQueryNameLabel: string;
    integrationsBigQueryNamePlaceholder: string;
    integrationsBigQueryProjectIdLabel: string;
    integrationsBigQueryProjectIdPlaceholder: string;
    integrationsBigQueryCredentialsLabel: string;
    integrationsBigQueryCredentialsPlaceholder: string;
    integrationsBigQueryCredentialsRequired: string;
    // Common form strings
    integrationsRequiredField: string;
    integrationsOptionalField: string;
>>>>>>> 7271532e
};
// Map all messages to specific payloads
export class IInteractiveWindowMapping {
    public [IPyWidgetMessages.IPyWidgets_kernelOptions]: KernelSocketOptions;
    public [IPyWidgetMessages.IPyWidgets_WidgetScriptSourceRequest]: {
        moduleName: string;
        moduleVersion: string;
        requestId: string;
    };
    public [IPyWidgetMessages.IPyWidgets_WidgetScriptSourceResponse]: WidgetScriptSource;
    public [IPyWidgetMessages.IPyWidgets_Ready]: never | undefined;
    public [IPyWidgetMessages.IPyWidgets_IsOnline]: { isOnline: boolean };
    public [IPyWidgetMessages.IPyWidgets_logMessage]: { category: 'error' | 'verbose'; message: string };
    public [IPyWidgetMessages.IPyWidgets_onRestartKernel]: never | undefined;
    public [IPyWidgetMessages.IPyWidgets_onKernelChanged]: never | undefined;
    public [IPyWidgetMessages.IPyWidgets_registerCommTarget]: string;
    public [IPyWidgetMessages.IPyWidgets_binary_msg]:
        | ((ArrayBuffer | ArrayBufferView)[] | undefined)
        // eslint-disable-next-line @typescript-eslint/no-explicit-any
        | { id: string; data: any };
    public [IPyWidgetMessages.IPyWidgets_msg]: { id: string; data: string };
    public [IPyWidgetMessages.IPyWidgets_msg_received]: { id: string };
    public [IPyWidgetMessages.IPyWidgets_iopub_msg_handled]: { id: string };
    public [IPyWidgetMessages.IPyWidgets_RegisterMessageHook]: string;
    public [IPyWidgetMessages.IPyWidgets_ExtensionOperationHandled]: { id: string; type: IPyWidgetMessages };
    public [IPyWidgetMessages.IPyWidgets_RemoveMessageHook]: { hookMsgId: string; lastHookedMsgId: string | undefined };
    public [IPyWidgetMessages.IPyWidgets_MessageHookCall]: {
        requestId: string;
        parentId: string;
        msg: KernelMessage.IIOPubMessage;
    };
    public [IPyWidgetMessages.IPyWidgets_MessageHookResult]: {
        requestId: string;
        parentId: string;
        msgType: string;
        result: boolean;
    };
    public [IPyWidgetMessages.IPyWidgets_mirror_execute]: { id: string; msg: KernelMessage.IExecuteRequestMsg };
    public [InteractiveWindowMessages.ForceVariableRefresh]: never | undefined;
    public [InteractiveWindowMessages.UpdateVariableViewExecutionCount]: { executionCount: number };
    public [InteractiveWindowMessages.RestartKernel]: never | undefined;
    public [InteractiveWindowMessages.SettingsUpdated]: string;
    public [InteractiveWindowMessages.Started]: never | undefined;
    public [InteractiveWindowMessages.Activate]: never | undefined;
    public [InteractiveWindowMessages.ShowDataViewer]: IShowDataViewer;
    public [InteractiveWindowMessages.GetVariablesRequest]: IJupyterVariablesRequest;
    public [InteractiveWindowMessages.GetVariablesResponse]: IJupyterVariablesResponse;
    public [InteractiveWindowMessages.VariableExplorerToggle]: boolean;
    public [InteractiveWindowMessages.SetVariableExplorerHeight]: IVariableExplorerHeight;
    public [InteractiveWindowMessages.VariableExplorerHeightResponse]: IVariableExplorerHeight;
    public [InteractiveWindowMessages.OpenLink]: string | undefined;
    public [InteractiveWindowMessages.SavePng]: string | undefined;
    public [InteractiveWindowMessages.VariablesComplete]: never | undefined;
    public [SharedMessages.UpdateSettings]: string;
    public [SharedMessages.LocInit]: string;
    public [InteractiveWindowMessages.IPyWidgetLoadSuccess]: LoadIPyWidgetClassLoadAction;
    public [InteractiveWindowMessages.IPyWidgetLoadFailure]: ILoadIPyWidgetClassFailureAction;
    public [InteractiveWindowMessages.IPyWidgetWidgetVersionNotSupported]: NotifyIPyWidgetWidgetVersionNotSupportedAction;
    public [InteractiveWindowMessages.ConvertUriForUseInWebViewRequest]: Uri;
    public [InteractiveWindowMessages.ConvertUriForUseInWebViewResponse]: { request: Uri; response: Uri };
    public [InteractiveWindowMessages.IPyWidgetRenderFailure]: Error;
    public [InteractiveWindowMessages.IPyWidgetUnhandledKernelMessage]: KernelMessage.IMessage;
    public [InteractiveWindowMessages.GetHTMLByIdRequest]: string;
    public [InteractiveWindowMessages.GetHTMLByIdResponse]: string;
}

export const enum ErrorRendererMessageType {
    RequestLoadLoc = 2,
    ResponseLoadLoc = 3
}
export type Localizations = {
    errorOutputExceedsLinkToOpenFormatString: string;
};<|MERGE_RESOLUTION|>--- conflicted
+++ resolved
@@ -158,8 +158,6 @@
     selectedImageListLabel: string;
     selectedImageLabel: string;
     dvDeprecationWarning: string;
-<<<<<<< HEAD
-=======
     dataframeRowsColumns: string;
     dataframePerPage: string;
     dataframePreviousPage: string;
@@ -206,7 +204,6 @@
     // Common form strings
     integrationsRequiredField: string;
     integrationsOptionalField: string;
->>>>>>> 7271532e
 };
 // Map all messages to specific payloads
 export class IInteractiveWindowMapping {

import { NotebookCellData, NotebookCellKind, NotebookCellOutput, NotebookCellOutputItem } from 'vscode';

import { generateBlockId, generateSortingKey } from './dataConversionUtils';
import type { DeepnoteBlock, DeepnoteOutput } from './deepnoteTypes';
import { ConverterRegistry } from './converters/converterRegistry';
import { CodeBlockConverter } from './converters/codeBlockConverter';
import { addPocketToCellMetadata, createBlockFromPocket } from './pocket';
import { TextBlockConverter } from './converters/textBlockConverter';
import { MarkdownBlockConverter } from './converters/markdownBlockConverter';
import { ChartBigNumberBlockConverter } from './converters/chartBigNumberBlockConverter';
import { CHART_BIG_NUMBER_MIME_TYPE, OUTPUT_BLOCK_METADATA_KEY } from './deepnoteConstants';

/**
 * Utility class for converting between Deepnote block structures and VS Code notebook cells.
 * Handles bidirectional conversion while preserving metadata and execution state.
 */
export class DeepnoteDataConverter {
    private readonly registry = new ConverterRegistry();

    constructor() {
        this.registry.register(new CodeBlockConverter());
        this.registry.register(new TextBlockConverter());
        this.registry.register(new MarkdownBlockConverter());
        this.registry.register(new ChartBigNumberBlockConverter());
    }

    /**
     * Converts Deepnote blocks to VS Code notebook cells.
     * Sorts blocks by sortingKey before conversion to maintain proper order.
     * @param blocks Array of Deepnote blocks to convert
     * @returns Array of VS Code notebook cell data
     */
    convertBlocksToCells(blocks: DeepnoteBlock[]): NotebookCellData[] {
        return blocks.map((block, index) => {
            const converter = this.registry.findConverter(block.type);

            if (!converter) {
                // Fallback for unknown types - convert to markdown
                console.warn(`Unknown block type: ${block.type}, converting to markdown`);
                return this.createFallbackCell(block);
            }

            const cell = converter.convertToCell(block);

            const blockWithOptionalFields = block as DeepnoteBlock & { blockGroup?: string };

            cell.metadata = {
                ...block.metadata,
                id: block.id,
                type: block.type,
                sortingKey: block.sortingKey,
                ...(blockWithOptionalFields.blockGroup && { blockGroup: blockWithOptionalFields.blockGroup }),
<<<<<<< HEAD
                ...(block.executionCount !== undefined && { executionCount: block.executionCount })
=======
                ...(block.executionCount !== undefined && { executionCount: block.executionCount }),
                // Track whether this block had outputs for round-trip fidelity
                __hadOutputs: block.outputs !== undefined
>>>>>>> 83860067
            };

            // The pocket is a place to tuck away Deepnote-specific fields for later.
            addPocketToCellMetadata(cell);

<<<<<<< HEAD
            cell.outputs = this.transformOutputsForVsCode(block.outputs || [], index, block.id, block.type, block.metadata);
=======
            // Only set outputs if the block has them (including empty arrays)
            // This preserves round-trip fidelity
            if (block.outputs !== undefined) {
                cell.outputs = this.transformOutputsForVsCode(block.outputs, index, block.id, block.metadata);
            }
>>>>>>> 83860067

            return cell;
        });
    }

    /**
     * Converts VS Code notebook cells back to Deepnote blocks.
     * Generates missing IDs and sorting keys as needed.
     * @param cells Array of VS Code notebook cells to convert
     * @returns Array of Deepnote blocks
     */
    convertCellsToBlocks(cells: NotebookCellData[]): DeepnoteBlock[] {
        return cells.map((cell, index) => {
            const block = createBlockFromPocket(cell, index);

            const converter = this.registry.findConverter(block.type);

            if (!converter) {
                return this.createFallbackBlock(cell, index);
            }

            converter.applyChangesToBlock(block, cell);

            // Convert VS Code outputs to Deepnote format
            // Outputs are managed by VS Code natively, not stored in the pocket
<<<<<<< HEAD
            if (!block.outputs && cell.outputs && cell.outputs.length > 0) {
=======
            // Preserve outputs when they exist (including newly produced outputs)
            // Only set if not already set to avoid overwriting converter-managed outputs
            // Only set if the cell actually has outputs (non-empty array) or if the block originally had outputs
            const hadOutputs = cell.metadata?.__hadOutputs;
            if (cell.outputs && !block.outputs && (cell.outputs.length > 0 || hadOutputs)) {
>>>>>>> 83860067
                block.outputs = this.transformOutputsForDeepnote(cell.outputs);
            }

            // Clean up internal tracking flags from metadata
            if (block.metadata && '__hadOutputs' in block.metadata) {
                delete block.metadata.__hadOutputs;
            }

            return block;
        });
    }

    private base64ToUint8Array(base64: string): Uint8Array {
        const binaryString = atob(base64);
        const bytes = new Uint8Array(binaryString.length);

        for (let i = 0; i < binaryString.length; i++) {
            bytes[i] = binaryString.charCodeAt(i);
        }

        return bytes;
    }

    private createFallbackBlock(cell: NotebookCellData, index: number): DeepnoteBlock {
        return {
            blockGroup: 'default-group',
            id: generateBlockId(),
            sortingKey: generateSortingKey(index),
            type: cell.kind === NotebookCellKind.Code ? 'code' : 'markdown',
            content: cell.value || ''
        };
    }

    private createFallbackCell(block: DeepnoteBlock): NotebookCellData {
        const cell = new NotebookCellData(NotebookCellKind.Markup, block.content || '', 'markdown');

        cell.metadata = {
            deepnoteBlockId: block.id,
            deepnoteBlockType: block.type,
            deepnoteSortingKey: block.sortingKey,
            deepnoteMetadata: block.metadata
        };

        return cell;
    }

    private transformOutputsForDeepnote(outputs: NotebookCellOutput[]): DeepnoteOutput[] {
        return outputs.map((output) => {
            // Check if this is an error output
            const errorItem = output.items.find((item) => item.mime === 'application/vnd.code.notebook.error');

            if (errorItem) {
                try {
                    const errorData = JSON.parse(new TextDecoder().decode(errorItem.data));

                    return {
                        ename: errorData.name || 'Error',
                        evalue: errorData.message || '',
                        output_type: 'error',
                        traceback: errorData.stack ? errorData.stack.split('\n') : []
                    } as DeepnoteOutput;
                } catch {
                    return {
                        ename: 'Error',
                        evalue: '',
                        output_type: 'error',
                        traceback: []
                    } as DeepnoteOutput;
                }
            }

            // Check if this is a stream output
            const stdoutItem = output.items.find((item) => item.mime === 'application/vnd.code.notebook.stdout');
            const stderrItem = output.items.find((item) => item.mime === 'application/vnd.code.notebook.stderr');

            if (stdoutItem || stderrItem) {
                const item = stdoutItem || stderrItem;
                const text = new TextDecoder().decode(item!.data);

                return {
                    name: stderrItem ? 'stderr' : 'stdout',
                    output_type: 'stream',
                    text
                } as DeepnoteOutput;
            }

            // Rich output (execute_result or display_data)
            const data: Record<string, unknown> = {};

            for (const item of output.items) {
                if (item.mime === 'text/plain') {
                    data['text/plain'] = new TextDecoder().decode(item.data);
                } else if (item.mime === 'text/html') {
                    data['text/html'] = new TextDecoder().decode(item.data);
                } else if (item.mime === 'application/json') {
                    data['application/json'] = JSON.parse(new TextDecoder().decode(item.data));
                } else if (item.mime === 'image/png') {
                    data['image/png'] = btoa(String.fromCharCode(...new Uint8Array(item.data)));
                } else if (item.mime === 'image/jpeg') {
                    data['image/jpeg'] = btoa(String.fromCharCode(...new Uint8Array(item.data)));
                } else if (item.mime === 'application/vnd.deepnote.dataframe.v3+json') {
                    data['application/vnd.deepnote.dataframe.v3+json'] = JSON.parse(
                        new TextDecoder().decode(item.data)
                    );
                }
            }

            const deepnoteOutput: DeepnoteOutput = {
                data,
                execution_count: (output.metadata?.executionCount as number) || 0,
                output_type: 'execute_result'
            };

            // Add metadata if present (excluding executionCount which we already handled)
            if (output.metadata) {
                // eslint-disable-next-line @typescript-eslint/no-unused-vars
                const { executionCount, ...restMetadata } = output.metadata;

                if (Object.keys(restMetadata).length > 0) {
                    (deepnoteOutput as DeepnoteOutput & { metadata?: Record<string, unknown> }).metadata = restMetadata;

                    if (
                        deepnoteOutput.metadata != null &&
                        typeof deepnoteOutput.metadata === 'object' &&
                        OUTPUT_BLOCK_METADATA_KEY in deepnoteOutput.metadata
                    ) {
                        delete deepnoteOutput.metadata[OUTPUT_BLOCK_METADATA_KEY];
                    }
                }
            }

            return deepnoteOutput;
        });
    }

    private transformOutputsForVsCode(
        outputs: DeepnoteOutput[],
        cellIndex: number,
        cellId: string,
<<<<<<< HEAD
        blockType: DeepnoteBlock['type'],
=======
>>>>>>> 83860067
        blockMetadata?: Record<string, unknown>
    ): NotebookCellOutput[] {
        return outputs.map((output) => {
            if ('output_type' in output) {
                if (output.output_type === 'error') {
                    const errorOutput = output as { ename?: string; evalue?: string; traceback?: string[] };
                    const error = {
                        name: errorOutput.ename || 'Error',
                        message: errorOutput.evalue || '',
                        stack: errorOutput.traceback ? errorOutput.traceback.join('\n') : ''
                    };

                    const metadata: Record<string, unknown> = {
                        cellId,
<<<<<<< HEAD
                        ...blockMetadata,
=======
                        ...(blockMetadata ?? {}),
>>>>>>> 83860067
                        cellIndex
                    };

                    return new NotebookCellOutput([NotebookCellOutputItem.error(error)], metadata);
                }

                if (output.output_type === 'execute_result' || output.output_type === 'display_data') {
                    const items: NotebookCellOutputItem[] = [];

                    // Handle text fallback if data is not present
                    if (!output.data && 'text' in output && output.text) {
                        items.push(NotebookCellOutputItem.text(String(output.text), 'text/plain'));
                    } else if (output.data && typeof output.data === 'object') {
                        const data = output.data as Record<string, unknown>;

                        // Order matters! Rich formats first, text/plain last
                        if (data['text/html']) {
                            items.push(
                                new NotebookCellOutputItem(
                                    new TextEncoder().encode(data['text/html'] as string),
                                    'text/html'
                                )
                            );
                        }

                        if (data['application/vnd.deepnote.dataframe.v3+json']) {
                            items.push(
                                NotebookCellOutputItem.json(
                                    data['application/vnd.deepnote.dataframe.v3+json'],
                                    'application/vnd.deepnote.dataframe.v3+json'
                                )
                            );
                        }

                        if (data['application/json']) {
                            items.push(NotebookCellOutputItem.json(data['application/json'], 'application/json'));
                        }

                        // Images (base64 encoded)
                        if (data['image/png']) {
                            items.push(
                                new NotebookCellOutputItem(
                                    this.base64ToUint8Array(data['image/png'] as string),
                                    'image/png'
                                )
                            );
                        }

                        if (data['image/jpeg']) {
                            items.push(
                                new NotebookCellOutputItem(
                                    this.base64ToUint8Array(data['image/jpeg'] as string),
                                    'image/jpeg'
                                )
                            );
                        }

                        // Plain text as fallback (always last)
                        if (data['text/plain']) {
                            let mimeType = 'text/plain';
                            if (blockType === 'big-number') {
                                mimeType = CHART_BIG_NUMBER_MIME_TYPE;
                            }
                            items.push(NotebookCellOutputItem.text(data['text/plain'] as string, mimeType));
                        }

                        // Deepnote chart big number
                        if (data[CHART_BIG_NUMBER_MIME_TYPE]) {
                            items.push(
                                NotebookCellOutputItem.text(
                                    data[CHART_BIG_NUMBER_MIME_TYPE] as string,
                                    CHART_BIG_NUMBER_MIME_TYPE
                                )
                            );
                        }
                    }

                    // Preserve metadata and execution_count
                    // Merge in order: cellId, blockMetadata, cellIndex, executionCount, then output.metadata (wins conflicts)
                    const metadata: Record<string, unknown> = {
                        cellId,
<<<<<<< HEAD
                        ...blockMetadata,
                        blockMetadata, // TODO - remove duplicate
=======
                        ...(blockMetadata ?? {}),
>>>>>>> 83860067
                        cellIndex
                    };

                    if (output.execution_count !== undefined) {
                        metadata.executionCount = output.execution_count;
                    }

                    if ('metadata' in output && output.metadata) {
                        Object.assign(metadata, output.metadata);
                    }

                    return new NotebookCellOutput(items, metadata);
                }

                if (output.output_type === 'stream') {
                    if (!output.text) {
                        return new NotebookCellOutput([]);
                    }

                    const mimeType =
                        'name' in output && output.name === 'stderr'
                            ? 'application/vnd.code.notebook.stderr'
                            : 'application/vnd.code.notebook.stdout';

                    const metadata: Record<string, unknown> = {
                        cellId,
<<<<<<< HEAD
                        ...blockMetadata,
=======
                        ...(blockMetadata ?? {}),
>>>>>>> 83860067
                        cellIndex
                    };

                    return new NotebookCellOutput(
                        [NotebookCellOutputItem.text(String(output.text), mimeType)],
                        metadata
                    );
                }

                // Unknown output type - return as text if available
                if ('text' in output && output.text) {
                    const metadata: Record<string, unknown> = {
                        cellId,
<<<<<<< HEAD
                        ...blockMetadata,
=======
                        ...(blockMetadata ?? {}),
>>>>>>> 83860067
                        cellIndex
                    };

                    return new NotebookCellOutput(
                        [NotebookCellOutputItem.text(String(output.text), 'text/plain')],
                        metadata
                    );
                }

                // No text, return empty output
                return new NotebookCellOutput([]);
            }

            // Fallback for outputs without output_type but with text
            if ('text' in output && output.text) {
                const metadata: Record<string, unknown> = {
                    cellId,
<<<<<<< HEAD
                    ...blockMetadata,
=======
                    ...(blockMetadata ?? {}),
>>>>>>> 83860067
                    cellIndex
                };

                return new NotebookCellOutput(
                    [NotebookCellOutputItem.text(String(output.text), 'text/plain')],
                    metadata
                );
            }

            return new NotebookCellOutput([]);
        });
    }
}<|MERGE_RESOLUTION|>--- conflicted
+++ resolved
@@ -50,27 +50,19 @@
                 type: block.type,
                 sortingKey: block.sortingKey,
                 ...(blockWithOptionalFields.blockGroup && { blockGroup: blockWithOptionalFields.blockGroup }),
-<<<<<<< HEAD
-                ...(block.executionCount !== undefined && { executionCount: block.executionCount })
-=======
                 ...(block.executionCount !== undefined && { executionCount: block.executionCount }),
                 // Track whether this block had outputs for round-trip fidelity
                 __hadOutputs: block.outputs !== undefined
->>>>>>> 83860067
             };
 
             // The pocket is a place to tuck away Deepnote-specific fields for later.
             addPocketToCellMetadata(cell);
 
-<<<<<<< HEAD
-            cell.outputs = this.transformOutputsForVsCode(block.outputs || [], index, block.id, block.type, block.metadata);
-=======
             // Only set outputs if the block has them (including empty arrays)
             // This preserves round-trip fidelity
             if (block.outputs !== undefined) {
-                cell.outputs = this.transformOutputsForVsCode(block.outputs, index, block.id, block.metadata);
-            }
->>>>>>> 83860067
+                cell.outputs = this.transformOutputsForVsCode(block.outputs, index, block.id, block.type, block.metadata);
+            }
 
             return cell;
         });
@@ -96,15 +88,11 @@
 
             // Convert VS Code outputs to Deepnote format
             // Outputs are managed by VS Code natively, not stored in the pocket
-<<<<<<< HEAD
-            if (!block.outputs && cell.outputs && cell.outputs.length > 0) {
-=======
             // Preserve outputs when they exist (including newly produced outputs)
             // Only set if not already set to avoid overwriting converter-managed outputs
             // Only set if the cell actually has outputs (non-empty array) or if the block originally had outputs
             const hadOutputs = cell.metadata?.__hadOutputs;
             if (cell.outputs && !block.outputs && (cell.outputs.length > 0 || hadOutputs)) {
->>>>>>> 83860067
                 block.outputs = this.transformOutputsForDeepnote(cell.outputs);
             }
 
@@ -244,10 +232,7 @@
         outputs: DeepnoteOutput[],
         cellIndex: number,
         cellId: string,
-<<<<<<< HEAD
         blockType: DeepnoteBlock['type'],
-=======
->>>>>>> 83860067
         blockMetadata?: Record<string, unknown>
     ): NotebookCellOutput[] {
         return outputs.map((output) => {
@@ -262,11 +247,7 @@
 
                     const metadata: Record<string, unknown> = {
                         cellId,
-<<<<<<< HEAD
-                        ...blockMetadata,
-=======
                         ...(blockMetadata ?? {}),
->>>>>>> 83860067
                         cellIndex
                     };
 
@@ -348,12 +329,7 @@
                     // Merge in order: cellId, blockMetadata, cellIndex, executionCount, then output.metadata (wins conflicts)
                     const metadata: Record<string, unknown> = {
                         cellId,
-<<<<<<< HEAD
-                        ...blockMetadata,
-                        blockMetadata, // TODO - remove duplicate
-=======
                         ...(blockMetadata ?? {}),
->>>>>>> 83860067
                         cellIndex
                     };
 
@@ -380,11 +356,7 @@
 
                     const metadata: Record<string, unknown> = {
                         cellId,
-<<<<<<< HEAD
-                        ...blockMetadata,
-=======
                         ...(blockMetadata ?? {}),
->>>>>>> 83860067
                         cellIndex
                     };
 
@@ -398,11 +370,7 @@
                 if ('text' in output && output.text) {
                     const metadata: Record<string, unknown> = {
                         cellId,
-<<<<<<< HEAD
-                        ...blockMetadata,
-=======
                         ...(blockMetadata ?? {}),
->>>>>>> 83860067
                         cellIndex
                     };
 
@@ -420,11 +388,7 @@
             if ('text' in output && output.text) {
                 const metadata: Record<string, unknown> = {
                     cellId,
-<<<<<<< HEAD
-                    ...blockMetadata,
-=======
                     ...(blockMetadata ?? {}),
->>>>>>> 83860067
                     cellIndex
                 };
 

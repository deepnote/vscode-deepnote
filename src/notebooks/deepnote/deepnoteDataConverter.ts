--- conflicted
+++ resolved
@@ -9,8 +9,6 @@
 import { SqlBlockConverter } from './converters/sqlBlockConverter';
 import { MarkdownBlockConverter } from './converters/markdownBlockConverter';
 import { ChartBigNumberBlockConverter } from './converters/chartBigNumberBlockConverter';
-<<<<<<< HEAD
-import { CHART_BIG_NUMBER_MIME_TYPE, OUTPUT_BLOCK_METADATA_KEY } from './deepnoteConstants';
 import {
     InputTextBlockConverter,
     InputTextareaBlockConverter,
@@ -22,9 +20,7 @@
     InputFileBlockConverter,
     ButtonBlockConverter
 } from './converters/inputConverters';
-=======
 import { CHART_BIG_NUMBER_MIME_TYPE } from '../../platform/deepnote/deepnoteConstants';
->>>>>>> 68567e05
 
 /**
  * Utility class for converting between Deepnote block structures and VS Code notebook cells.
@@ -37,7 +33,6 @@
         this.registry.register(new CodeBlockConverter());
         this.registry.register(new MarkdownBlockConverter());
         this.registry.register(new ChartBigNumberBlockConverter());
-<<<<<<< HEAD
         this.registry.register(new InputTextBlockConverter());
         this.registry.register(new InputTextareaBlockConverter());
         this.registry.register(new InputSelectBlockConverter());
@@ -47,10 +42,8 @@
         this.registry.register(new InputDateRangeBlockConverter());
         this.registry.register(new InputFileBlockConverter());
         this.registry.register(new ButtonBlockConverter());
-=======
         this.registry.register(new SqlBlockConverter());
         this.registry.register(new TextBlockConverter());
->>>>>>> 68567e05
     }
 
     /**

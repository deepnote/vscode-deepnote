--- conflicted
+++ resolved
@@ -7,16 +7,13 @@
 import { CodeBlockConverter } from './converters/codeBlockConverter';
 import { addPocketToCellMetadata, createBlockFromPocket } from './pocket';
 import { MarkdownBlockConverter } from './converters/markdownBlockConverter';
-<<<<<<< HEAD
 import { VisualizationBlockConverter } from './converters/visualizationBlockConverter';
 import { compile as convertVegaLiteSpecToVega } from 'vega-lite';
 import { produce } from 'immer';
+import { SqlBlockConverter } from './converters/sqlBlockConverter';
+import { TextBlockConverter } from './converters/textBlockConverter';
 import type { Field } from 'vega-lite/build/src/channeldef';
 import type { LayerSpec, TopLevel } from 'vega-lite/build/src/spec';
-=======
-import { SqlBlockConverter } from './converters/sqlBlockConverter';
-import { TextBlockConverter } from './converters/textBlockConverter';
->>>>>>> cddc017c
 
 /**
  * Utility class for converting between Deepnote block structures and VS Code notebook cells.
@@ -28,7 +25,8 @@
     constructor() {
         this.registry.register(new CodeBlockConverter());
         this.registry.register(new MarkdownBlockConverter());
-<<<<<<< HEAD
+        this.registry.register(new SqlBlockConverter());
+        this.registry.register(new TextBlockConverter());
         this.registry.register(new VisualizationBlockConverter());
     }
 
@@ -39,10 +37,6 @@
      */
     public findConverter(blockType: string): BlockConverter | undefined {
         return this.registry.findConverter(blockType);
-=======
-        this.registry.register(new SqlBlockConverter());
-        this.registry.register(new TextBlockConverter());
->>>>>>> cddc017c
     }
 
     /**
@@ -104,10 +98,14 @@
         // Outputs are managed by VS Code natively, not stored in the pocket
         // Preserve outputs when they exist (including newly produced outputs)
         // Only set if not already set to avoid overwriting converter-managed outputs
-        // Only set if the cell actually has outputs (non-empty array) or if the block originally had outputs
         const hadOutputs = cell.metadata?.__hadOutputs;
-        if (cell.outputs && !block.outputs && (cell.outputs.length > 0 || hadOutputs)) {
-            block.outputs = this.transformOutputsForDeepnote(cell.outputs);
+        if (!block.outputs) {
+            // Set outputs if:
+            // 1. The cell has non-empty outputs, OR
+            // 2. The block originally had outputs (even if empty)
+            if ((cell.outputs && cell.outputs.length > 0) || hadOutputs) {
+                block.outputs = cell.outputs ? this.transformOutputsForDeepnote(cell.outputs) : [];
+            }
         }
 
         // Clean up internal tracking flags from metadata
@@ -125,42 +123,7 @@
      * @returns Array of Deepnote blocks
      */
     convertCellsToBlocks(cells: NotebookCellData[]): DeepnoteBlock[] {
-<<<<<<< HEAD
         return cells.map((cell, index) => this.convertCellToBlock(cell, index));
-=======
-        return cells.map((cell, index) => {
-            const block = createBlockFromPocket(cell, index);
-
-            const converter = this.registry.findConverter(block.type);
-
-            if (!converter) {
-                return this.createFallbackBlock(cell, index);
-            }
-
-            converter.applyChangesToBlock(block, cell);
-
-            // Convert VS Code outputs to Deepnote format
-            // Outputs are managed by VS Code natively, not stored in the pocket
-            // Preserve outputs when they exist (including newly produced outputs)
-            // Only set if not already set to avoid overwriting converter-managed outputs
-            const hadOutputs = cell.metadata?.__hadOutputs;
-            if (!block.outputs) {
-                // Set outputs if:
-                // 1. The cell has non-empty outputs, OR
-                // 2. The block originally had outputs (even if empty)
-                if ((cell.outputs && cell.outputs.length > 0) || hadOutputs) {
-                    block.outputs = cell.outputs ? this.transformOutputsForDeepnote(cell.outputs) : [];
-                }
-            }
-
-            // Clean up internal tracking flags from metadata
-            if (block.metadata && '__hadOutputs' in block.metadata) {
-                delete block.metadata.__hadOutputs;
-            }
-
-            return block;
-        });
->>>>>>> cddc017c
     }
 
     private base64ToUint8Array(base64: string): Uint8Array {

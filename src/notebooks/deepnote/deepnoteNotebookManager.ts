import { injectable } from 'inversify';

<<<<<<< HEAD
import { IDeepnoteNotebookManager } from '../types';
=======
import { IDeepnoteNotebookManager, ProjectIntegration } from '../types';
>>>>>>> 71dffde1
import type { DeepnoteProject } from '../../platform/deepnote/deepnoteTypes';

/**
 * Centralized manager for tracking Deepnote notebook selections and project state.
 * Manages per-project state including current selections and project data caching.
 */
@injectable()
export class DeepnoteNotebookManager implements IDeepnoteNotebookManager {
    private readonly currentNotebookId = new Map<string, string>();
    private readonly originalProjects = new Map<string, DeepnoteProject>();
    private readonly selectedNotebookByProject = new Map<string, string>();
    private readonly projectsWithInitNotebookRun = new Set<string>();

    /**
     * Gets the currently selected notebook ID for a project.
     * @param projectId Project identifier
     * @returns Current notebook ID or undefined if not set
     */
    getCurrentNotebookId(projectId: string): string | undefined {
        return this.currentNotebookId.get(projectId);
    }

    /**
     * Retrieves the original project data for a given project ID.
     * @param projectId Project identifier
     * @returns Original project data or undefined if not found
     */
    getOriginalProject(projectId: string): DeepnoteProject | undefined {
        return this.originalProjects.get(projectId);
    }

    /**
     * Gets the selected notebook ID for a specific project.
     * @param projectId Project identifier
     * @returns Selected notebook ID or undefined if not set
     */
    getTheSelectedNotebookForAProject(projectId: string): string | undefined {
        return this.selectedNotebookByProject.get(projectId);
    }

    /**
     * Associates a notebook ID with a project to remember user's notebook selection.
     * When a Deepnote project contains multiple notebooks, this mapping persists the user's
     * choice so we can automatically open the same notebook on subsequent file opens.
     *
     * @param projectId - The project ID that identifies the Deepnote project
     * @param notebookId - The ID of the selected notebook within the project
     */
    selectNotebookForProject(projectId: string, notebookId: string): void {
        this.selectedNotebookByProject.set(projectId, notebookId);
    }

    /**
     * Stores the original project data and sets the initial current notebook.
     * This is used during deserialization to cache project data and track the active notebook.
     * @param projectId Project identifier
     * @param project Original project data to store
     * @param notebookId Initial notebook ID to set as current
     */
    storeOriginalProject(projectId: string, project: DeepnoteProject, notebookId: string): void {
        this.originalProjects.set(projectId, project);
        this.currentNotebookId.set(projectId, notebookId);
    }

    /**
     * Updates the current notebook ID for a project.
     * Used when switching notebooks within the same project.
     * @param projectId Project identifier
     * @param notebookId New current notebook ID
     */
    updateCurrentNotebookId(projectId: string, notebookId: string): void {
        this.currentNotebookId.set(projectId, notebookId);
    }

    /**
     * Updates the integrations list in the project data.
     * This modifies the stored project to reflect changes in configured integrations.
     *
     * @param projectId - Project identifier
     * @param integrations - Array of integration metadata to store in the project
     * @returns `true` if the project was found and updated successfully, `false` if the project does not exist
     */
    updateProjectIntegrations(projectId: string, integrations: ProjectIntegration[]): boolean {
        const project = this.originalProjects.get(projectId);

        if (!project) {
            return false;
        }

        const updatedProject = JSON.parse(JSON.stringify(project)) as DeepnoteProject;
        updatedProject.project.integrations = integrations;

        const currentNotebookId = this.currentNotebookId.get(projectId);

        if (currentNotebookId) {
            this.storeOriginalProject(projectId, updatedProject, currentNotebookId);
        } else {
            this.originalProjects.set(projectId, updatedProject);
        }

        return true;
    }

    /**
     * Checks if the init notebook has already been run for a project.
     * @param projectId Project identifier
     * @returns True if init notebook has been run, false otherwise
     */
    hasInitNotebookBeenRun(projectId: string): boolean {
        return this.projectsWithInitNotebookRun.has(projectId);
    }

    /**
     * Marks the init notebook as having been run for a project.
     * @param projectId Project identifier
     */
    markInitNotebookAsRun(projectId: string): void {
        this.projectsWithInitNotebookRun.add(projectId);
    }
}<|MERGE_RESOLUTION|>--- conflicted
+++ resolved
@@ -1,10 +1,6 @@
 import { injectable } from 'inversify';
 
-<<<<<<< HEAD
-import { IDeepnoteNotebookManager } from '../types';
-=======
 import { IDeepnoteNotebookManager, ProjectIntegration } from '../types';
->>>>>>> 71dffde1
 import type { DeepnoteProject } from '../../platform/deepnote/deepnoteTypes';
 
 /**

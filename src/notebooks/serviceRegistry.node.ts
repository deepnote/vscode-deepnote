// Copyright (c) Microsoft Corporation.
// Licensed under the MIT License.

import { ITracebackFormatter } from '../kernels/types';
import { IJupyterVariables } from '../kernels/variables/types';
import { IExtensionSyncActivationService } from '../platform/activation/types';
import { Identifiers } from '../platform/common/constants';
import { IServiceManager } from '../platform/ioc/types';
import { InstallPythonControllerCommands } from './controllers/commands/installPythonControllerCommands';
import { LiveKernelSwitcher } from './controllers/liveKernelSwitcher';
import { NotebookIPyWidgetCoordinator } from './controllers/notebookIPyWidgetCoordinator';
import { RemoteKernelConnectionHandler } from './controllers/remoteKernelConnectionHandler';
import { RemoteKernelControllerWatcher } from './controllers/remoteKernelControllerWatcher';
import { registerTypes as registerControllerTypes } from './controllers/serviceRegistry.node';
import { CommandRegistry } from './debugger/commandRegistry';
import { DebuggerVariableRegistration } from './debugger/debuggerVariableRegistration.node';
import { DebuggerVariables } from './debugger/debuggerVariables';
import { DebuggingManager } from './debugger/debuggingManager';
import {
    IDebuggingManager,
    IDebugLocationTracker,
    IDebugLocationTrackerFactory,
    IJupyterDebugService,
    INotebookDebuggingManager
} from './debugger/debuggingTypes';
import { DebugLocationTrackerFactory } from './debugger/debugLocationTrackerFactory';
import { JupyterDebugService } from './debugger/jupyterDebugService.node';
import { MultiplexingDebugService } from './debugger/multiplexingDebugService';
import { ExportBase } from './export/exportBase.node';
import { ExportInterpreterFinder } from './export/exportInterpreterFinder.node';
import { ExportUtil } from './export/exportUtil.node';
import { FileConverter } from './export/fileConverter.node';
import { IExportBase, IExportUtil, IFileConverter } from './export/types';
import { NotebookCellLanguageService } from './languages/cellLanguageService';
import { EmptyNotebookCellLanguageService } from './languages/emptyNotebookCellLanguageService';
import { INotebookCommandHandler, NotebookCommandListener } from './notebookCommandListener';
import { NotebookEditorProvider } from './notebookEditorProvider';
import { NotebookPythonEnvironmentService } from './notebookEnvironmentService.node';
import { CellOutputMimeTypeTracker } from './outputs/cellOutputMimeTypeTracker';
import { NotebookTracebackFormatter } from './outputs/tracebackFormatter';
import { InterpreterPackageTracker } from './telemetry/interpreterPackageTracker.node';
import { INotebookEditorProvider, INotebookPythonEnvironmentService } from './types';
import { DeepnoteActivationService } from './deepnote/deepnoteActivationService';
import { DeepnoteNotebookManager } from './deepnote/deepnoteNotebookManager';
import { IDeepnoteNotebookManager } from './types';
<<<<<<< HEAD
=======
import { IntegrationStorage } from './deepnote/integrations/integrationStorage';
import { IntegrationDetector } from './deepnote/integrations/integrationDetector';
import { IntegrationManager } from './deepnote/integrations/integrationManager';
import { IntegrationWebviewProvider } from './deepnote/integrations/integrationWebview';
import {
    IIntegrationDetector,
    IIntegrationManager,
    IIntegrationStorage,
    IIntegrationWebviewProvider
} from './deepnote/integrations/types';
import { SqlCellStatusBarProvider } from './deepnote/sqlCellStatusBarProvider';
>>>>>>> 7271532e
import {
    IDeepnoteToolkitInstaller,
    IDeepnoteServerStarter,
    IDeepnoteKernelAutoSelector,
    IDeepnoteServerProvider
} from '../kernels/deepnote/types';
import { DeepnoteToolkitInstaller } from '../kernels/deepnote/deepnoteToolkitInstaller.node';
import { DeepnoteServerStarter } from '../kernels/deepnote/deepnoteServerStarter.node';
import { DeepnoteKernelAutoSelector } from './deepnote/deepnoteKernelAutoSelector.node';
import { DeepnoteServerProvider } from '../kernels/deepnote/deepnoteServerProvider.node';
import { DeepnoteInitNotebookRunner, IDeepnoteInitNotebookRunner } from './deepnote/deepnoteInitNotebookRunner.node';
import { DeepnoteRequirementsHelper, IDeepnoteRequirementsHelper } from './deepnote/deepnoteRequirementsHelper.node';

export function registerTypes(serviceManager: IServiceManager, isDevMode: boolean) {
    registerControllerTypes(serviceManager, isDevMode);
    serviceManager.addSingleton<IExtensionSyncActivationService>(IExtensionSyncActivationService, LiveKernelSwitcher);
    serviceManager.addSingleton<INotebookCommandHandler>(INotebookCommandHandler, NotebookCommandListener);
    serviceManager.addBinding(INotebookCommandHandler, IExtensionSyncActivationService);
    serviceManager.addSingleton<INotebookEditorProvider>(INotebookEditorProvider, NotebookEditorProvider);
    serviceManager.addSingleton<IExtensionSyncActivationService>(
        IExtensionSyncActivationService,
        RemoteKernelControllerWatcher
    );
    serviceManager.addSingleton<ITracebackFormatter>(ITracebackFormatter, NotebookTracebackFormatter);
    serviceManager.addSingleton<IJupyterDebugService>(
        IJupyterDebugService,
        JupyterDebugService,
        Identifiers.RUN_BY_LINE_DEBUGSERVICE
    );
    serviceManager.addSingleton<NotebookIPyWidgetCoordinator>(
        NotebookIPyWidgetCoordinator,
        NotebookIPyWidgetCoordinator
    );
    serviceManager.addBinding(NotebookIPyWidgetCoordinator, IExtensionSyncActivationService);
    serviceManager.addSingleton<IExtensionSyncActivationService>(
        IExtensionSyncActivationService,
        RemoteKernelConnectionHandler
    );
    serviceManager.addSingleton<IExtensionSyncActivationService>(
        IExtensionSyncActivationService,
        InterpreterPackageTracker
    );
    serviceManager.addSingleton<IExtensionSyncActivationService>(
        IExtensionSyncActivationService,
        InstallPythonControllerCommands
    );

    serviceManager.addSingleton<NotebookCellLanguageService>(NotebookCellLanguageService, NotebookCellLanguageService);
    serviceManager.addBinding(NotebookCellLanguageService, IExtensionSyncActivationService);
    serviceManager.addSingleton<IExtensionSyncActivationService>(
        IExtensionSyncActivationService,
        EmptyNotebookCellLanguageService
    );

    // Debugging
    serviceManager.addSingleton<IDebuggingManager>(INotebookDebuggingManager, DebuggingManager, undefined, [
        IExtensionSyncActivationService
    ]);
    serviceManager.addSingleton<IExtensionSyncActivationService>(
        IExtensionSyncActivationService,
        DebuggerVariableRegistration
    );
    serviceManager.addSingleton<IJupyterVariables>(
        IJupyterVariables,
        DebuggerVariables,
        Identifiers.DEBUGGER_VARIABLES
    );
    serviceManager.addSingleton<IJupyterDebugService>(
        IJupyterDebugService,
        MultiplexingDebugService,
        Identifiers.MULTIPLEXING_DEBUGSERVICE
    );
    serviceManager.addSingleton<IDebugLocationTracker>(IDebugLocationTracker, DebugLocationTrackerFactory, undefined, [
        IDebugLocationTrackerFactory
    ]);
    serviceManager.addSingleton<IExtensionSyncActivationService>(IExtensionSyncActivationService, CommandRegistry);
    serviceManager.addSingleton<IExtensionSyncActivationService>(
        IExtensionSyncActivationService,
        CellOutputMimeTypeTracker
    );
    serviceManager.addSingleton<IExtensionSyncActivationService>(
        IExtensionSyncActivationService,
        DeepnoteActivationService
    );
    serviceManager.addSingleton<IDeepnoteNotebookManager>(IDeepnoteNotebookManager, DeepnoteNotebookManager);
<<<<<<< HEAD
=======
    serviceManager.addSingleton<IIntegrationStorage>(IIntegrationStorage, IntegrationStorage);
    serviceManager.addSingleton<IIntegrationDetector>(IIntegrationDetector, IntegrationDetector);
    serviceManager.addSingleton<IIntegrationWebviewProvider>(IIntegrationWebviewProvider, IntegrationWebviewProvider);
    serviceManager.addSingleton<IIntegrationManager>(IIntegrationManager, IntegrationManager);
    serviceManager.addSingleton<IExtensionSyncActivationService>(
        IExtensionSyncActivationService,
        SqlCellStatusBarProvider
    );
>>>>>>> 7271532e

    // Deepnote kernel services
    serviceManager.addSingleton<IDeepnoteToolkitInstaller>(IDeepnoteToolkitInstaller, DeepnoteToolkitInstaller);
    serviceManager.addSingleton<IDeepnoteServerStarter>(IDeepnoteServerStarter, DeepnoteServerStarter);
    serviceManager.addBinding(IDeepnoteServerStarter, IExtensionSyncActivationService);
    serviceManager.addSingleton<IDeepnoteServerProvider>(IDeepnoteServerProvider, DeepnoteServerProvider);
    serviceManager.addBinding(IDeepnoteServerProvider, IExtensionSyncActivationService);
    serviceManager.addSingleton<IDeepnoteKernelAutoSelector>(IDeepnoteKernelAutoSelector, DeepnoteKernelAutoSelector);
    serviceManager.addBinding(IDeepnoteKernelAutoSelector, IExtensionSyncActivationService);
    serviceManager.addSingleton<IDeepnoteInitNotebookRunner>(IDeepnoteInitNotebookRunner, DeepnoteInitNotebookRunner);
    serviceManager.addSingleton<IDeepnoteRequirementsHelper>(IDeepnoteRequirementsHelper, DeepnoteRequirementsHelper);

    // File export/import
    serviceManager.addSingleton<IFileConverter>(IFileConverter, FileConverter);
    serviceManager.addSingleton<ExportInterpreterFinder>(ExportInterpreterFinder, ExportInterpreterFinder);

    serviceManager.addSingleton<IExportBase>(IExportBase, ExportBase);
    serviceManager.addSingleton<IExportUtil>(IExportUtil, ExportUtil);
    serviceManager.addSingleton<NotebookPythonEnvironmentService>(
        INotebookPythonEnvironmentService,
        NotebookPythonEnvironmentService
    );
}<|MERGE_RESOLUTION|>--- conflicted
+++ resolved
@@ -43,8 +43,6 @@
 import { DeepnoteActivationService } from './deepnote/deepnoteActivationService';
 import { DeepnoteNotebookManager } from './deepnote/deepnoteNotebookManager';
 import { IDeepnoteNotebookManager } from './types';
-<<<<<<< HEAD
-=======
 import { IntegrationStorage } from './deepnote/integrations/integrationStorage';
 import { IntegrationDetector } from './deepnote/integrations/integrationDetector';
 import { IntegrationManager } from './deepnote/integrations/integrationManager';
@@ -56,7 +54,6 @@
     IIntegrationWebviewProvider
 } from './deepnote/integrations/types';
 import { SqlCellStatusBarProvider } from './deepnote/sqlCellStatusBarProvider';
->>>>>>> 7271532e
 import {
     IDeepnoteToolkitInstaller,
     IDeepnoteServerStarter,
@@ -142,8 +139,6 @@
         DeepnoteActivationService
     );
     serviceManager.addSingleton<IDeepnoteNotebookManager>(IDeepnoteNotebookManager, DeepnoteNotebookManager);
-<<<<<<< HEAD
-=======
     serviceManager.addSingleton<IIntegrationStorage>(IIntegrationStorage, IntegrationStorage);
     serviceManager.addSingleton<IIntegrationDetector>(IIntegrationDetector, IntegrationDetector);
     serviceManager.addSingleton<IIntegrationWebviewProvider>(IIntegrationWebviewProvider, IntegrationWebviewProvider);
@@ -152,7 +147,6 @@
         IExtensionSyncActivationService,
         SqlCellStatusBarProvider
     );
->>>>>>> 7271532e
 
     // Deepnote kernel services
     serviceManager.addSingleton<IDeepnoteToolkitInstaller>(IDeepnoteToolkitInstaller, DeepnoteToolkitInstaller);

// Copyright (c) Microsoft Corporation.
// Licensed under the MIT License.

export const PYTHON_LANGUAGE = 'python';
export const MARKDOWN_LANGUAGE = 'markdown';
export const NotebookCellScheme = 'vscode-notebook-cell';
export const PYTHON_UNTITLED = { scheme: 'untitled', language: PYTHON_LANGUAGE };
export const PYTHON_FILE = { scheme: 'file', language: PYTHON_LANGUAGE };
export const PYTHON_FILE_ANY_SCHEME = { language: PYTHON_LANGUAGE };
export const PYTHON_CELL = { scheme: NotebookCellScheme, language: PYTHON_LANGUAGE };
export const PYTHON = [PYTHON_UNTITLED, PYTHON_FILE, PYTHON_CELL];
export const InteractiveInputScheme = 'vscode-interactive-input';
export const JupyterNotebookView = 'jupyter-notebook';
export const InteractiveWindowView = 'interactive';

export const NOTEBOOK_SELECTOR = [
    { language: PYTHON_LANGUAGE, notebookType: JupyterNotebookView },
    { language: PYTHON_LANGUAGE, notebookType: InteractiveWindowView },
    { scheme: InteractiveInputScheme, language: PYTHON_LANGUAGE },
    { scheme: NotebookCellScheme, language: PYTHON_LANGUAGE }
];

export const CodespaceExtensionId = 'GitHub.codespaces';
export const JVSC_EXTENSION_ID = 'ms-toolsai.jupyter';
export const DATA_WRANGLER_EXTENSION_ID = 'ms-toolsai.datawrangler';
export const PROPOSED_API_ALLOWED_PUBLISHERS = ['donjayamanne'];
export const POWER_TOYS_EXTENSION_ID = 'ms-toolsai.vscode-jupyter-powertoys';
export const SENTINEL_EXTENSION_ID = 'ms-security.ms-sentinel';
export const JUPYTER_HUB_EXTENSION_ID = 'ms-toolsai.jupyter-hub';
export const AppinsightsKey = '0c6ae279ed8443289764825290e4f9e2-1a736e7c-1324-4338-be46-fc2a58ae4d14-7255';

export const STANDARD_OUTPUT_CHANNEL = 'STANDARD_OUTPUT_CHANNEL';

export * from '../constants';

export namespace HelpLinks {
    export const PythonInteractiveHelpLink = 'https://aka.ms/pyaiinstall';
    export const JupyterDataRateHelpLink = 'https://aka.ms/AA5ggm0'; // This redirects here: https://jupyter-notebook.readthedocs.io/en/stable/config.html
}

export namespace Settings {
    export const JupyterServerRemoteLaunchNameSeparator = '\n';
    export const JupyterServerRemoteLaunchService = JVSC_EXTENSION_ID;
    export const JupyterServerUriListMax = 10;
    // If this timeout expires, ignore the completion request sent to Jupyter.
    export var IntellisenseTimeout = 2_000;
    export const IntellisenseResolveTimeout = 5_000;
}

export let isCI = false;
export function setCI(enabled: boolean) {
    isCI = enabled;
}

let _isTestExecution = false;
export function isTestExecution(): boolean {
    return _isTestExecution || isUnitTestExecution();
}
export function setTestExecution(enabled: boolean) {
    _isTestExecution = enabled;
}

let _isUnitTestExecution = false;
/**
 * Whether we're running unit tests (*.unit.test.ts).
 * These tests have a speacial meaning, they run fast.
 * @export
 * @returns {boolean}
 */
export function isUnitTestExecution(): boolean {
    return _isUnitTestExecution;
}
export function setUnitTestExecution(enabled: boolean) {
    _isUnitTestExecution = enabled;
}

export namespace Identifiers {
    export const GeneratedThemeName = 'ipython-theme'; // This needs to be all lower class and a valid class name.
    export const MatplotLibDefaultParams = '_VSCode_defaultMatplotlib_Params';
    export const MatplotLibFigureFormats = '_VSCode_matplotLib_FigureFormats';
    export const DefaultCodeCellMarker = '# %%';
    export const DefaultCommTarget = 'jupyter.widget';
    export const ALL_VARIABLES = 'ALL_VARIABLES';
    export const KERNEL_VARIABLES = 'KERNEL_VARIABLES';
    export const DEBUGGER_VARIABLES = 'DEBUGGER_VARIABLES';
    export const PYTHON_VARIABLES_REQUESTER = 'PYTHON_VARIABLES_REQUESTER';
    export const MULTIPLEXING_DEBUGSERVICE = 'MULTIPLEXING_DEBUGSERVICE';
    export const RUN_BY_LINE_DEBUGSERVICE = 'RUN_BY_LINE_DEBUGSERVICE';
    export const REMOTE_URI = 'https://remote/';
    export const REMOTE_URI_ID_PARAM = 'id';
    export const REMOTE_URI_HANDLE_PARAM = 'uriHandle';
    export const REMOTE_URI_EXTENSION_ID_PARAM = 'extensionId';
}

export namespace CodeSnippets {
    export const ImportIPython = '{0}\nfrom IPython import get_ipython\n\n{1}';
    export const MatplotLibInit = `import matplotlib\n%matplotlib inline\n${Identifiers.MatplotLibDefaultParams} = dict(matplotlib.rcParams)\n`;
    export const DisableJedi = '%config Completer.use_jedi = False';
}

// Identifier for the output panel that will display the output from the Jupyter Server.
export const JUPYTER_OUTPUT_CHANNEL = 'JUPYTER_OUTPUT_CHANNEL';

export const DefaultTheme = 'Default Light+';

// Python Module to be used when instantiating the Python Daemon.

export const PythonExtension = 'ms-python.python';
export const PythonEnvironmentExtension = 'ms-python.vscode-python-envs';
export const RendererExtension = 'ms-toolsai.jupyter-renderers';
export const PylanceExtension = 'ms-python.vscode-pylance';

export const LanguagesSupportedByPythonkernel = [
    'python',
    'html', // %%html
    'xml', // %%svg as svg is same as `xml`
    'javascript', // %%javascript, %%js
    'markdown', // %%markdown, %%latex
    'latex', // %%latex (some extensions register such languages)
    'shellscript', // %%script, %%bash, %%sh
    'bat', // %%script, %%bash, %%sh
    'powershell', // %%script powershell, %%script pwsh
    'kusto', // %%kqlmagic
    'ruby', // %%ruby
    'sql', // %%sql
    'perl', // %%perl
    'qsharp', // %%qsharp
    'json', // JSON cells for custom block types
    'raw' // raw cells (no formatting)
];
export const jupyterLanguageToMonacoLanguageMapping = new Map([
    ['bash', 'shellscript'],
    ['c#', 'csharp'],
    ['f#', 'fsharp'],
    ['q#', 'qsharp'],
    ['c++11', 'c++'],
    ['c++12', 'c++'],
    ['c++14', 'c++']
]);
/**
 * This will get updated with the list of VS Code languages.
 * This way, we can send those via telemetry, instead of having to hardcode the languages.
 */
export const VSCodeKnownNotebookLanguages: string[] = [
    'python',
    'r',
    'julia',
    'c++',
    'c#',
    'f#',
    'q#',
    'powershell',
    'java',
    'scala',
    'haskell',
    'bash',
    'cling',
    'rust',
    'sas',
    'sos',
    'ocaml'
];

export enum CommandSource {
    auto = 'auto',
    ui = 'ui',
    codelens = 'codelens',
    commandPalette = 'commandpalette'
}

export namespace Commands {
    export const RunAllCells = 'jupyter.runallcells';
    export const RunAllCellsAbove = 'jupyter.runallcellsabove';
    export const RunCellAndAllBelow = 'jupyter.runcellandallbelow';
    export const RunAllCellsAbovePalette = 'jupyter.runallcellsabove.palette';
    export const RunCellAndAllBelowPalette = 'jupyter.runcurrentcellandallbelow.palette';
    export const RunToLine = 'jupyter.runtoline';
    export const RunFromLine = 'jupyter.runfromline';
    export const RunCell = 'jupyter.runcell';
    export const RunCurrentCell = 'jupyter.runcurrentcell';
    export const RunCurrentCellAdvance = 'jupyter.runcurrentcelladvance';
    export const CreateNewInteractive = 'jupyter.createnewinteractive';
    export const ImportNotebookFile = 'jupyter.importnotebookfile';
    export const ExportFileAsNotebook = 'jupyter.exportfileasnotebook';
    export const InterruptKernel = 'jupyter.interruptkernel';
    export const RestartKernel = 'jupyter.restartkernel';
    export const RestartKernelAndRunAllCells = 'jupyter.restartkernelandrunallcells';
    export const RestartKernelAndRunUpToSelectedCell = 'jupyter.restartkernelandrunuptoselectedcell';
    export const NotebookEditorRemoveAllCells = 'jupyter.notebookeditor.removeallcells';
    export const NotebookEditorRunAllCells = 'jupyter.notebookeditor.runallcells';
    export const NotebookEditorRunSelectedCell = 'jupyter.notebookeditor.runselectedcell';
    export const NotebookEditorRunFocusedCell = 'jupyter.notebookeditor.runfocusedcell';
    export const NotebookEditorAddCellBelow = 'jupyter.notebookeditor.addcellbelow';
    export const ExpandAllCells = 'jupyter.expandallcells';
    export const CollapseAllCells = 'jupyter.collapseallcells';
    export const ExecSelectionInInteractiveWindow = 'jupyter.execSelectionInteractive';
    export const RunFileInInteractiveWindows = 'jupyter.runFileInteractive';
    export const DebugFileInInteractiveWindows = 'jupyter.debugFileInteractive';
    export const AddCellBelow = 'jupyter.addcellbelow';
    export const DebugCurrentCellPalette = 'jupyter.debugcurrentcell.palette';
    export const DebugCell = 'jupyter.debugcell';
    export const DebugStepOver = 'jupyter.debugstepover';
    export const DebugContinue = 'jupyter.debugcontinue';
    export const DebugStop = 'jupyter.debugstop';
    export const RunCurrentCellAndAddBelow = 'jupyter.runcurrentcellandaddbelow';
    export const InsertCellBelowPosition = 'jupyter.insertCellBelowPosition';
    export const InsertCellBelow = 'jupyter.insertCellBelow';
    export const InsertCellAbove = 'jupyter.insertCellAbove';
    export const DeleteCells = 'jupyter.deleteCells';
    export const SelectCell = 'jupyter.selectCell';
    export const SelectCellContents = 'jupyter.selectCellContents';
    export const ExtendSelectionByCellAbove = 'jupyter.extendSelectionByCellAbove';
    export const ExtendSelectionByCellBelow = 'jupyter.extendSelectionByCellBelow';
    export const MoveCellsUp = 'jupyter.moveCellsUp';
    export const MoveCellsDown = 'jupyter.moveCellsDown';
    export const ChangeCellToMarkdown = 'jupyter.changeCellToMarkdown';
    export const ChangeCellToCode = 'jupyter.changeCellToCode';
    export const GotoNextCellInFile = 'jupyter.gotoNextCellInFile';
    export const GotoPrevCellInFile = 'jupyter.gotoPrevCellInFile';
    export const ScrollToCell = 'jupyter.scrolltocell';
    export const CreateNewNotebook = 'jupyter.createnewnotebook';
    export const ViewJupyterOutput = 'jupyter.viewOutput';
    export const RefreshDeepnoteExplorer = 'deepnote.refreshExplorer';
    export const OpenDeepnoteNotebook = 'deepnote.openNotebook';
    export const OpenDeepnoteFile = 'deepnote.openFile';
    export const RevealInDeepnoteExplorer = 'deepnote.revealInExplorer';
    export const ManageIntegrations = 'deepnote.manageIntegrations';
    export const AddSqlBlock = 'deepnote.addSqlBlock';
    export const AddBigNumberChartBlock = 'deepnote.addBigNumberChartBlock';
    export const AddChartBlock = 'deepnote.addChartBlock';
    export const AddInputTextBlock = 'deepnote.addInputTextBlock';
    export const AddInputTextareaBlock = 'deepnote.addInputTextareaBlock';
    export const AddInputSelectBlock = 'deepnote.addInputSelectBlock';
    export const AddInputSliderBlock = 'deepnote.addInputSliderBlock';
    export const AddInputCheckboxBlock = 'deepnote.addInputCheckboxBlock';
    export const AddInputDateBlock = 'deepnote.addInputDateBlock';
    export const AddInputDateRangeBlock = 'deepnote.addInputDateRangeBlock';
    export const AddInputFileBlock = 'deepnote.addInputFileBlock';
    export const AddButtonBlock = 'deepnote.addButtonBlock';
<<<<<<< HEAD
    export const NewNotebook = 'deepnote.newNotebook';
    export const NewProject = 'deepnote.newProject';
    export const ImportNotebook = 'deepnote.importNotebook';
    export const ImportJupyterNotebook = 'deepnote.importJupyterNotebook';
    export const RenameProject = 'deepnote.renameProject';
    export const DeleteProject = 'deepnote.deleteProject';
    export const RenameNotebook = 'deepnote.renameNotebook';
    export const DeleteNotebook = 'deepnote.deleteNotebook';
    export const DuplicateNotebook = 'deepnote.duplicateNotebook';
    export const AddNotebookToProject = 'deepnote.addNotebookToProject';
=======
    export const OpenInDeepnote = 'deepnote.openInDeepnote';
>>>>>>> b8c52a6f
    export const ExportAsPythonScript = 'jupyter.exportAsPythonScript';
    export const ExportToHTML = 'jupyter.exportToHTML';
    export const ExportToPDF = 'jupyter.exportToPDF';
    export const Export = 'jupyter.export';
    export const NativeNotebookExport = 'jupyter.notebookeditor.export';
    export const LatestExtension = 'jupyter.latestExtension';
    export const EnableLoadingWidgetsFrom3rdPartySource = 'jupyter.enableLoadingWidgetScriptsFromThirdPartySource';
    export const ShowDataViewer = 'jupyter.showDataViewer';
    export const ShowJupyterDataViewer = 'jupyter.showJupyterDataViewer';
    export const RefreshDataViewer = 'jupyter.refreshDataViewer';
    export const ClearSavedJupyterUris = 'jupyter.clearSavedJupyterUris';
    export const OpenVariableView = 'jupyter.openVariableView';
    export const OpenOutlineView = 'jupyter.openOutlineView';
    export const InteractiveClearAll = 'jupyter.interactive.clearAllCells';
    export const InteractiveGoToCode = 'jupyter.interactive.goToCode';
    export const InteractiveCopyCell = 'jupyter.interactive.copyCell';
    export const InteractiveExportAsNotebook = 'jupyter.interactive.exportasnotebook';
    export const InteractiveExportAs = 'jupyter.interactive.exportas';
    export const RunByLine = 'jupyter.runByLine';
    export const RunAndDebugCell = 'jupyter.runAndDebugCell';
    export const RunByLineNext = 'jupyter.runByLineNext';
    export const RunByLineStop = 'jupyter.runByLineStop';
    export const ReplayPylanceLog = 'jupyter.replayPylanceLog';
    export const ReplayPylanceLogStep = 'jupyter.replayPylanceLogStep';
    export const InstallPythonExtensionViaKernelPicker = 'jupyter.installPythonExtensionViaKernelPicker';
    export const InstallPythonViaKernelPicker = 'jupyter.installPythonViaKernelPicker';
    export const ContinueEditSessionInCodespace = 'jupyter.continueEditSessionInCodespace';
}

export namespace CodeLensCommands {
    // If not specified in the options this is the default set of commands in our design time code lenses
    export const DefaultDesignLenses = [Commands.RunCurrentCell, Commands.RunAllCellsAbove, Commands.DebugCell];
    // If not specified in the options this is the default set of commands in our debug time code lenses
    export const DefaultDebuggingLenses = [Commands.DebugContinue, Commands.DebugStop, Commands.DebugStepOver];
    // These are the commands that are allowed at debug time
    export const DebuggerCommands = [Commands.DebugContinue, Commands.DebugStop, Commands.DebugStepOver];
}

export namespace EditorContexts {
    export const HasCodeCells = 'jupyter.hascodecells';
    export const IsInteractiveActive = 'jupyter.isinteractiveactive';
    export const OwnsSelection = 'jupyter.ownsSelection';
    export const HaveNativeCells = 'jupyter.havenativecells';
    export const HaveNative = 'jupyter.havenative';
    export const IsNativeActive = 'jupyter.isnativeactive';
    export const IsInteractiveOrNativeActive = 'jupyter.isinteractiveornativeactive';
    export const IsPythonOrNativeActive = 'jupyter.ispythonornativeactive';
    export const IsPythonOrInteractiveActive = 'jupyter.ispythonorinteractiveeactive';
    export const IsPythonOrInteractiveOrNativeActive = 'jupyter.ispythonorinteractiveornativeeactive';
    export const CanRestartNotebookKernel = 'jupyter.notebookeditor.canrestartNotebookkernel';
    export const CanInterruptNotebookKernel = 'jupyter.notebookeditor.canInterruptNotebookKernel';
    export const CanRestartInteractiveWindowKernel = 'jupyter.interactive.canRestartNotebookKernel';
    export const CanInterruptInteractiveWindowKernel = 'jupyter.interactive.canInterruptNotebookKernel';
    export const RunByLineCells = 'jupyter.notebookeditor.runByLineCells';
    export const RunByLineDocuments = 'jupyter.notebookeditor.runByLineDocuments';
    export const DebugDocuments = 'jupyter.notebookeditor.debugDocuments';
    export const IsPythonNotebook = 'jupyter.ispythonnotebook';
    export const IsJupyterKernelSelected = 'jupyter.kernel.isjupyter';
    export const IsDataViewerActive = 'jupyter.dataViewerActive';
    export const HasNativeNotebookOrInteractiveWindowOpen = 'jupyter.hasNativeNotebookOrInteractiveWindowOpen';
    export const ZmqAvailable = 'jupyter.zmqavailable';
    export const ReplayLogLoaded = 'jupyter.replayLogLoaded';
    export const KernelSource = 'jupyter.kernelSource';
}

export namespace RegExpValues {
    export const PythonCellMarker = /^(#\s*%%|#\s*\<codecell\>|#\s*In\[\d*?\]|#\s*In\[ \])/;
    export const PythonMarkdownCellMarker = /^(#\s*%%\s*\[markdown\]|#\s*\<markdowncell\>)/;
    export const UrlPatternRegEx =
        '(?<PREFIX>https?:\\/\\/)((\\(.+\\s+or\\s+(?<IP>.+)\\))|(?<LOCAL>[^\\s]+))(?<REST>:.+)';
    export const HttpPattern = /https?:\/\//;
    export const ShapeSplitterRegEx = /.*,\s*(\d+).*/;
    export const SvgHeightRegex = /(\<svg.*height=\")(.*?)\"/;
    export const SvgWidthRegex = /(\<svg.*width=\")(.*?)\"/;
    export const SvgSizeTagRegex = /\<svg.*tag=\"sizeTag=\{(.*),\s*(.*)\}\"/;
}

export enum Telemetry {
    ImportNotebook = 'DATASCIENCE.IMPORT_NOTEBOOK',
    RunCurrentCell = 'DATASCIENCE.RUN_CURRENT_CELL',
    RunCurrentCellAndAdvance = 'DATASCIENCE.RUN_CURRENT_CELL_AND_ADVANCE',
    RunAllCells = 'DATASCIENCE.RUN_ALL_CELLS',
    RunAllCellsAbove = 'DATASCIENCE.RUN_ALL_CELLS_ABOVE',
    RunCellAndAllBelow = 'DATASCIENCE.RUN_CELL_AND_ALL_BELOW',
    RunCurrentCellAndAddBelow = 'DATASCIENCE.RUN_CURRENT_CELL_AND_ADD_BELOW',
    InsertCellBelowPosition = 'DATASCIENCE.RUN_INSERT_CELL_BELOW_POSITION',
    InsertCellBelow = 'DATASCIENCE.RUN_INSERT_CELL_BELOW',
    InsertCellAbove = 'DATASCIENCE.RUN_INSERT_CELL_ABOVE',
    DeleteCells = 'DATASCIENCE.RUN_DELETE_CELLS',
    SelectCell = 'DATASCIENCE.RUN_SELECT_CELL',
    SelectCellContents = 'DATASCIENCE.RUN_SELECT_CELL_CONTENTS',
    ExtendSelectionByCellAbove = 'DATASCIENCE.RUN_EXTEND_SELECTION_BY_CELL_ABOVE',
    ExtendSelectionByCellBelow = 'DATASCIENCE.RUN_EXTEND_SELECTION_BY_CELL_BELOW',
    MoveCellsUp = 'DATASCIENCE.RUN_MOVE_CELLS_UP',
    MoveCellsDown = 'DATASCIENCE.RUN_MOVE_CELLS_DOWN',
    ChangeCellToMarkdown = 'DATASCIENCE.RUN_CHANGE_CELL_TO_MARKDOWN',
    ChangeCellToCode = 'DATASCIENCE.RUN_CHANGE_CELL_TO_CODE',
    GotoNextCellInFile = 'DATASCIENCE.GOTO_NEXT_CELL_IN_FILE',
    GotoPrevCellInFile = 'DATASCIENCE.GOTO_PREV_CELL_IN_FILE',
    RunSelectionOrLine = 'DATASCIENCE.RUN_SELECTION_OR_LINE',
    RunToLine = 'DATASCIENCE.RUN_TO_LINE',
    RunFromLine = 'DATASCIENCE.RUN_FROM_LINE',
    /**
     * Exporting from the interactive window
     */
    ExportPythonFileInteractive = 'DATASCIENCE.EXPORT_PYTHON_FILE',
    ExportPythonFileAndOutputInteractive = 'DATASCIENCE.EXPORT_PYTHON_FILE_AND_OUTPUT',
    /**
     * User clicked export as quick pick button
     */
    ClickedExportNotebookAsQuickPick = 'DATASCIENCE.CLICKED_EXPORT_NOTEBOOK_AS_QUICK_PICK',
    /**
     * exported a notebook
     */
    ExportNotebookAs = 'DATASCIENCE.EXPORT_NOTEBOOK_AS',
    /**
     * User invokes export as format from command pallet
     */
    ExportNotebookAsCommand = 'DATASCIENCE.EXPORT_NOTEBOOK_AS_COMMAND',
    /**
     * An export to a specific format failed
     */
    ExportNotebookAsFailed = 'DATASCIENCE.EXPORT_NOTEBOOK_AS_FAILED',
    ZMQSupport = 'DS_INTERNAL.JUPYTER_ZMQ_SUPPORT',
    ZMQSupportFailure = 'DS_INTERNAL.JUPYTER_ZMQ_SUPPORT_FAILURE',
    SelfCertsMessageEnabled = 'DATASCIENCE.SELFCERTSMESSAGEENABLED',
    SelfCertsMessageClose = 'DATASCIENCE.SELFCERTSMESSAGECLOSE',
    ShiftEnterBannerShown = 'DS_INTERNAL.SHIFTENTER_BANNER_SHOWN',
    EnableInteractiveShiftEnter = 'DATASCIENCE.ENABLE_INTERACTIVE_SHIFT_ENTER',
    DisableInteractiveShiftEnter = 'DATASCIENCE.DISABLE_INTERACTIVE_SHIFT_ENTER',
    StartShowDataViewer = 'DATASCIENCE.START_SHOW_DATA_EXPLORER', // Called by the factory when attempting to load the data viewer
    ShowDataViewer = 'DATASCIENCE.SHOW_DATA_EXPLORER', // Called by the data viewer itself when it is actually loaded
    ShowDataViewerRowsLoaded = 'DATASCIENCE.SHOW_DATA_EXPLORER_ROWS_LOADED',
    FailedShowDataViewer = 'DATASCIENCE.FAILED_SHOW_DATA_EXPLORER', // Called by the factory when the data viewer fails to load
    RefreshDataViewer = 'DATASCIENCE.REFRESH_DATA_VIEWER',
    RunFileInteractive = 'DATASCIENCE.RUN_FILE_INTERACTIVE',
    DebugFileInteractive = 'DATASCIENCE.DEBUG_FILE_INTERACTIVE',
    PandasNotInstalled = 'DS_INTERNAL.SHOW_DATA_NO_PANDAS',
    PandasTooOld = 'DS_INTERNAL.SHOW_DATA_PANDAS_TOO_OLD',
    PandasOK = 'DS_INTERNAL.SHOW_DATA_PANDAS_OK',
    PandasInstallCanceled = 'DS_INTERNAL.SHOW_DATA_PANDAS_INSTALL_CANCELED',
    VariableExplorerVariableCount = 'DS_INTERNAL.VARIABLE_EXPLORER_VARIABLE_COUNT',
    AddCellBelow = 'DATASCIENCE.ADD_CELL_BELOW',
    GetPasswordFailure = 'DS_INTERNAL.GET_PASSWORD_FAILURE',
    GetPasswordSuccess = 'DS_INTERNAL.GET_PASSWORD_SUCCESS',
    CheckPasswordJupyterHub = 'DS_INTERNAL.JUPYTER_HUB_PASSWORD',
    OpenPlotViewer = 'DATASCIENCE.OPEN_PLOT_VIEWER',
    DebugCurrentCell = 'DATASCIENCE.DEBUG_CURRENT_CELL',
    CodeLensAverageAcquisitionTime = 'DS_INTERNAL.CODE_LENS_ACQ_TIME',
    DocumentWithCodeCells = 'DS_INTERNAL.DOCUMENT_WITH_CODE_CELLS',
    PerceivedJupyterStartupNotebook = 'DS_INTERNAL.PERCEIVED_JUPYTER_STARTUP_NOTEBOOK',
    GetActivatedEnvironmentVariables = 'DS_INTERNAL.GET_ACTIVATED_ENV_VARIABLES',
    VariableExplorerFetchTime = 'DS_INTERNAL.VARIABLE_EXPLORER_FETCH_TIME',
    KernelSpec = 'DS_INTERNAL.JUPYTER_KERNEL_SPEC',
    CellOutputMimeType = 'DS_INTERNAL.CELL_OUTPUT_MIME_TYPE',
    JupyterApiUsage = 'DATASCIENCE.JUPYTER_API_USAGE',
    KernelCodeCompletion = 'DATASCIENCE.JUPYTER_KERNEL_CODE_COMPLETION',
    KernelCodeCompletionCannotResolve = 'DATASCIENCE.JUPYTER_KERNEL_CODE_COMPLETION_CANNOT_RESOLVE',
    JupyterKernelApiUsage = 'DATASCIENCE.JUPYTER_KERNEL_API_USAGE',
    JupyterUriCanBeParsedAsUri = 'DATASCIENCE.JUPYTER_URI_CAN_BE_PARSED_AS_URI',
    NewJupyterKernelApiUsage = 'DATASCIENCE.JUPYTER_NEW_KERNEL_API_USAGE',
    NewJupyterKernelsApiUsage = 'DATASCIENCE.JUPYTER_NEW_KERNELS_API_USAGE',
    NewJupyterKernelApiExecution = 'DATASCIENCE.JUPYTER_NEW_KERNEL_API_EXEC',
    NewJupyterKernelApiKernelStartupWaitUntil = 'DATASCIENCE.JUPYTER_NEW_KERNEL_API_KERNEL_STARTUP_WAIT_UNTIL',
    JupyterKernelApiAccess = 'DATASCIENCE.JUPYTER_KERNEL_API_ACCESS',
    JupyterKernelStartupHook = 'DATASCIENCE.JUPYTER_KERNEL_STARTUP_HOOK',
    JupyterKernelSpecEnumeration = 'DATASCIENCE.JUPYTER_KERNEL_SPEC_FETCH_FAILURE',
    JupyterKernelHiddenViaFilter = 'DATASCIENCE.JUPYTER_KERNEL_HIDDEN_VIA_FILTER',
    JupyterKernelFilterUsed = 'DATASCIENCE.JUPYTER_KERNEL_FILTER_USED',
    DebugStepOver = 'DATASCIENCE.DEBUG_STEP_OVER',
    DebugContinue = 'DATASCIENCE.DEBUG_CONTINUE',
    DebugStop = 'DATASCIENCE.DEBUG_STOP',
    OpenNotebookAll = 'DATASCIENCE.NATIVE.OPEN_NOTEBOOK_ALL',
    UserInstalledJupyter = 'DATASCIENCE.USER_INSTALLED_JUPYTER',
    UserInstalledPandas = 'DATASCIENCE.USER_INSTALLED_PANDAS',
    UserDidNotInstallJupyter = 'DATASCIENCE.USER_DID_NOT_INSTALL_JUPYTER',
    UserDidNotInstallPandas = 'DATASCIENCE.USER_DID_NOT_INSTALL_PANDAS',
    KernelSpecLanguage = 'DATASCIENCE.KERNEL_SPEC_LANGUAGE',
    KernelLauncherPerf = 'DS_INTERNAL.KERNEL_LAUNCHER_PERF',
    AmbiguousGlobalKernelSpec = 'GLOBAL_PYTHON_KERNELSPEC',
    ActiveInterpreterListingPerf = 'DS_INTERNAL.ACTIVE_INTERPRETER_LISTING_PERF',
    ExperimentLoad = 'DS_INTERNAL.EXPERIMENT_LOAD',
    PythonModuleInstall = 'DS_INTERNAL.PYTHON_MODULE_INSTALL',
    PythonNotInstalled = 'DS_INTERNAL.PYTHON_NOT_INSTALLED',
    PythonExtensionNotInstalled = 'DS_INTERNAL.PYTHON_EXTENSION_NOT_INSTALLED',
    PythonExtensionInstalledViaKernelPicker = 'DS_INTERNAL.PYTHON_EXTENSION_INSTALLED_VIA_KERNEL_PICKER',
    NewFileForInteractiveWindow = 'DS_INTERNAL.NEW_FILE_USED_IN_INTERACTIVE',
    CreateInteractiveWindow = 'DS_INTERNAL.CREATED_INTERACTIVE_WINDOW',
    IPyWidgetLoadSuccess = 'DS_INTERNAL.IPYWIDGET_LOAD_SUCCESS',
    IPyWidgetLoadFailure = 'DS_INTERNAL.IPYWIDGET_LOAD_FAILURE',
    IPyWidgetWidgetVersionNotSupportedLoadFailure = 'DS_INTERNAL.IPYWIDGET_WIDGET_VERSION_NOT_SUPPORTED_LOAD_FAILURE',
    IPyWidgetExtensionJsInfo = 'DS_INTERNAL.IPYWIDGET_EXTENSIONJS_INFO',
    IPyWidgetNbExtensionCopyTime = 'DS_INTERNAL.IPYWIDGET_TIME_TO_COPY_NBEXTENSIONS_DIR',
    HashedIPyWidgetNameUsed = 'DS_INTERNAL.IPYWIDGET_USED_BY_USER',
    VSCNotebookCellTranslationFailed = 'DS_INTERNAL.VSCNOTEBOOK_CELL_TRANSLATION_FAILED',
    HashedIPyWidgetScriptDiscoveryError = 'DS_INTERNAL.IPYWIDGET_DISCOVERY_ERRORED',
    DiscoverIPyWidgetNamesPerf = 'DS_INTERNAL.IPYWIDGET_DISCOVER_WIDGETS_NB_EXTENSIONS',
    IPyWidgetPromptToUseCDN = 'DS_INTERNAL.IPYWIDGET_PROMPT_TO_USE_CDN',
    IPyWidgetPromptToUseCDNSelection = 'DS_INTERNAL.IPYWIDGET_PROMPT_TO_USE_CDN_SELECTION',
    IPyWidgetRenderFailure = 'DS_INTERNAL.IPYWIDGET_RENDER_FAILURE',
    IPyWidgetUnhandledMessage = 'DS_INTERNAL.IPYWIDGET_UNHANDLED_MESSAGE',
    RawKernelInfoResponse = 'DS_INTERNAL.RAWKERNEL_INFO_RESPONSE',
    RawKernelSessionStartNoIpykernel = 'DS_INTERNAL.RAWKERNEL_SESSION_NO_IPYKERNEL',
    RawKernelProcessLaunch = 'DS_INTERNAL.RAWKERNEL_PROCESS_LAUNCH',
    RawKernelSessionShutdown = 'DS_INTERNAL.RAWKERNEL_SESSION_SHUTDOWN',
    RawKernelSessionKernelProcessExited = 'DS_INTERNAL.RAWKERNEL_SESSION_KERNEL_PROCESS_EXITED',
    RawKernelSessionDisposed = 'DS_INTERNAL.RAWKERNEL_SESSION_DISPOSED',
    RunByLineVariableHover = 'DATASCIENCE.RUN_BY_LINE_VARIABLE_HOVER',
    InteractiveFileTooltipsPerf = 'DS_INTERNAL.INTERACTIVE_FILE_TOOLTIPS_PERF',
    NativeVariableViewLoaded = 'DS_INTERNAL.NATIVE_VARIABLE_VIEW_LOADED',
    NativeVariableViewMadeVisible = 'DS_INTERNAL.NATIVE_VARIABLE_VIEW_MADE_VISIBLE',
    NotebookStart = 'DATASCIENCE.NOTEBOOK_START',
    NotebookFirstStartBreakDown = 'DATASCIENCE.NOTEBOOK_FIRST_START_BREAKDOWN',
    NotebookFirstKernelAutoSelectionBreakDown = 'DATASCIENCE.NOTEBOOK_FIRST_KERNEL_AUTO_SELECTION_BREAKDOWN',
    NotebookInterrupt = 'DATASCIENCE.NOTEBOOK_INTERRUPT',
    NotebookRestart = 'DATASCIENCE.NOTEBOOK_RESTART',
    SwitchKernel = 'DS_INTERNAL.SWITCH_KERNEL',
    KernelCount = 'DS_INTERNAL.KERNEL_COUNT',
    ExecuteCell = 'DATASCIENCE.EXECUTE_CELL',
    ExecuteCode = 'DATASCIENCE.EXECUTE_CODE',
    ResumeCellExecution = 'DATASCIENCE.RESUME_EXECUTE_CELL',
    /**
     * Sent when a command we register is executed.
     */
    CommandExecuted = 'DS_INTERNAL.COMMAND_EXECUTED',
    /**
     * Telemetry event sent whenever the user toggles the checkbox
     * controlling whether a slice is currently being applied to an
     * n-dimensional variable.
     */
    DataViewerSliceEnablementStateChanged = 'DATASCIENCE.DATA_VIEWER_SLICE_ENABLEMENT_STATE_CHANGED',
    /**
     * Telemetry event sent when a slice is first applied in a
     * data viewer instance to a sliceable Python variable.
     */
    DataViewerDataDimensionality = 'DATASCIENCE.DATA_VIEWER_DATA_DIMENSIONALITY',
    /**
     * Telemetry event sent whenever the user applies a valid slice
     * to a sliceable Python variable in the data viewer.
     */
    DataViewerSliceOperation = 'DATASCIENCE.DATA_VIEWER_SLICE_OPERATION',
    RecommendExtension = 'DATASCIENCE.RECOMMENT_EXTENSION',
    CreatePythonEnvironment = 'DATASCIENCE.CREATE_PYTHON_ENVIRONMENT',
    // Sent when we get a jupyter execute_request error reply when running some part of our internal variable fetching code
    PythonVariableFetchingCodeFailure = 'DATASCIENCE.PYTHON_VARIABLE_FETCHING_CODE_FAILURE',
    // Sent when we get a jupyter execute_request error reply when running some part of interactive window debug setup code
    InteractiveWindowDebugSetupCodeFailure = 'DATASCIENCE.INTERACTIVE_WINDOW_DEBUG_SETUP_CODE_FAILURE',
    KernelCrash = 'DATASCIENCE.KERNEL_CRASH',
    RunTest = 'DS_INTERNAL.RUNTEST',
    PreferredKernelExactMatch = 'DS_INTERNAL.PREFERRED_KERNEL_EXACT_MATCH',
    NoActiveKernelSession = 'DATASCIENCE.NO_ACTIVE_KERNEL_SESSION',
    DataViewerUsingInterpreter = 'DATAVIEWER.USING_INTERPRETER',
    DataViewerUsingKernel = 'DATAVIEWER.USING_KERNEL',
    DataViewerWebviewLoaded = 'DATAVIEWER.WEBVIEW_LOADED',
    PlotViewerWebviewLoaded = 'PLOTVIEWER.WEBVIEW_LOADED',
    EnterRemoteJupyterUrl = 'DATASCIENCE.ENTER_REMOTE_JUPYTER_URL',
    NativeNotebookExecutionPerformance = 'DATASCIENCE.JUPYTER_NOTEBOOK_EXEC_PERFORMANCE',
    JupyterNotebookExecutionPerformance = 'DATASCIENCE.JUPYTER_JUPYTER_NOTEBOOK_EXEC_PERFORMANCE',
    NativeNotebookEditPerformance = 'DATASCIENCE.JUPYTER_NOTEBOOK_EDIT_PERFORMANCE',
    InvokeTool = 'InvokeTool',
    ConfigureNotebookToolCall = 'DATASCIENCE.JUPYTER_CONFIGURE_NOTEBOOK_TOOL_CALL'
}

export enum JupyterCommands {
    NotebookCommand = 'notebook',
    ConvertCommand = 'nbconvert',
    KernelSpecCommand = 'kernelspec'
}

export const DataScienceStartupTime = Symbol('DataScienceStartupTime');

// Default for notebook version (major & minor) used when creating notebooks.
export const defaultNotebookFormat = { major: 4, minor: 2 };

export const WIDGET_MIMETYPE = 'application/vnd.jupyter.widget-view+json';
export const WIDGET_STATE_MIMETYPE = 'application/vnd.jupyter.widget-state+json';
export const WIDGET_VERSION_NON_PYTHON_KERNELS = 8;

/**
 * Used as a fallback when determinining the extension id that calls into the Jupyter extension API fails.
 */
export const unknownExtensionId = 'unknown';<|MERGE_RESOLUTION|>--- conflicted
+++ resolved
@@ -237,7 +237,6 @@
     export const AddInputDateRangeBlock = 'deepnote.addInputDateRangeBlock';
     export const AddInputFileBlock = 'deepnote.addInputFileBlock';
     export const AddButtonBlock = 'deepnote.addButtonBlock';
-<<<<<<< HEAD
     export const NewNotebook = 'deepnote.newNotebook';
     export const NewProject = 'deepnote.newProject';
     export const ImportNotebook = 'deepnote.importNotebook';
@@ -248,9 +247,7 @@
     export const DeleteNotebook = 'deepnote.deleteNotebook';
     export const DuplicateNotebook = 'deepnote.duplicateNotebook';
     export const AddNotebookToProject = 'deepnote.addNotebookToProject';
-=======
     export const OpenInDeepnote = 'deepnote.openInDeepnote';
->>>>>>> b8c52a6f
     export const ExportAsPythonScript = 'jupyter.exportAsPythonScript';
     export const ExportToHTML = 'jupyter.exportToHTML';
     export const ExportToPDF = 'jupyter.exportToPDF';

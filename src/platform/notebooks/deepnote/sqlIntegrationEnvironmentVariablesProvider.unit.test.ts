--- conflicted
+++ resolved
@@ -9,12 +9,9 @@
     IntegrationType,
     PostgresIntegrationConfig,
     BigQueryIntegrationConfig,
-<<<<<<< HEAD
-    DATAFRAME_SQL_INTEGRATION_ID
-=======
+    DATAFRAME_SQL_INTEGRATION_ID,
     SnowflakeIntegrationConfig,
     SnowflakeAuthMethods
->>>>>>> 065b4c07
 } from './integrationTypes';
 import { mockedVSCodeNamespaces, resetVSCodeMocks } from '../../../test/vscode-mock';
 
